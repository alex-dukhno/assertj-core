--- conflicted
+++ resolved
@@ -3,11 +3,7 @@
 
   <modelVersion>4.0.0</modelVersion>
   <artifactId>assertj-core</artifactId>
-<<<<<<< HEAD
-  <version>3.8.0-SNAPSHOT</version>
-=======
-  <version>2.7.1-SNAPSHOT</version>
->>>>>>> 0a0f12d5
+  <version>3.7.1-SNAPSHOT</version>
   <packaging>bundle</packaging>
   <name>AssertJ fluent assertions</name>
   <description>Rich and fluent assertions for testing for Java</description>
