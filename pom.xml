--- conflicted
+++ resolved
@@ -4,7 +4,7 @@
   <modelVersion>4.0.0</modelVersion>
   <groupId>org.easytesting</groupId>
   <artifactId>fest-assert-core</artifactId>
-  <version>2.0M8-MODULARIZATION-SNAPSHOT</version>
+  <version>2.0M8-SNAPSHOT</version>
   <name>FEST Fluent Assertions (Core)</name>
   <description>'Flexible' or 'fluent' assertions for testing</description>
   <inceptionYear>2007</inceptionYear>
@@ -12,7 +12,7 @@
   <parent>
     <groupId>org.easytesting</groupId>
     <artifactId>fest</artifactId>
-    <version>1.0.15-MODULARIZATION-SNAPSHOT</version>
+    <version>1.0.14</version>
   </parent>
   <mailingLists>
     <mailingList>
@@ -35,26 +35,19 @@
     <dependency>
       <groupId>org.easytesting</groupId>
       <artifactId>fest-util</artifactId>
-<<<<<<< HEAD
-      <version>1.2.3-MODULARIZATION-SNAPSHOT</version>
-=======
       <version>1.2.3-SNAPSHOT</version>
->>>>>>> 06e86330
       <scope>compile</scope>
     </dependency>
     <dependency>
       <groupId>org.easytesting</groupId>
       <artifactId>fest-test</artifactId>
-<<<<<<< HEAD
-      <version>2.1-MODULARIZATION-SNAPSHOT</version>
-=======
       <version>2.1.0-SNAPSHOT</version>
->>>>>>> 06e86330
       <scope>test</scope>
     </dependency>
     <dependency>
       <groupId>org.mockito</groupId>
       <artifactId>mockito-all</artifactId>
+      <version>1.9.0</version>
       <scope>test</scope>
     </dependency>
     <dependency>
