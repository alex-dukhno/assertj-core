--- conflicted
+++ resolved
@@ -2499,7 +2499,6 @@
   }
 
   /**
-<<<<<<< HEAD
    * Filter the iterable under test keeping only elements matching the given {@link Predicate}.
    * <p>
    * Example : check old employees whose age > 100:
@@ -2547,7 +2546,37 @@
   @Override
   public SELF allMatch(Predicate<? super ELEMENT> predicate) {
     iterables.assertAllMatch(info, newArrayList(actual), predicate, PredicateDescription.GIVEN);
-=======
+    return myself;
+  }
+
+  /**
+   * {@inheritDoc}
+   */
+  @Override
+  public SELF allMatch(Predicate<? super ELEMENT> predicate, String predicateDescription) {
+    iterables.assertAllMatch(info, newArrayList(actual), predicate, new PredicateDescription(predicateDescription));
+    return myself;
+  }
+
+  /**
+   * {@inheritDoc}
+   */
+  @Override
+  public SELF allSatisfy(Consumer<? super ELEMENT> requirements) {
+    iterables.assertAllSatisfy(info, newArrayList(actual), requirements);
+    return myself;
+  }
+
+  /**
+   * {@inheritDoc}
+   */
+  @Override
+  public SELF anySatisfy(Consumer<? super ELEMENT> requirements) {
+    iterables.assertAnySatisfy(info, newArrayList(actual), requirements);
+    return myself;
+  }
+
+  /**
    * Verifies that the actual array contains at least one of the given values.
    * <p>
    * Example :
@@ -2575,39 +2604,10 @@
   @Override
   public SELF containsAnyOf(@SuppressWarnings("unchecked") ELEMENT... values) {
     arrays.assertContainsAnyOf(info, actual, values);
->>>>>>> 9dc7c994
-    return myself;
-  }
-
-  /**
-<<<<<<< HEAD
-   * {@inheritDoc}
-   */
-  @Override
-  public SELF allMatch(Predicate<? super ELEMENT> predicate, String predicateDescription) {
-    iterables.assertAllMatch(info, newArrayList(actual), predicate, new PredicateDescription(predicateDescription));
-    return myself;
-  }
-
-  /**
-   * {@inheritDoc}
-   */
-  @Override
-  public SELF allSatisfy(Consumer<? super ELEMENT> requirements) {
-    iterables.assertAllSatisfy(info, newArrayList(actual), requirements);
-    return myself;
-  }
-
-  /**
-   * {@inheritDoc}
-   */
-  @Override
-  public SELF anySatisfy(Consumer<? super ELEMENT> requirements) {
-    iterables.assertAnySatisfy(info, newArrayList(actual), requirements);
-    return myself;
-  }
-
-=======
+    return myself;
+  }
+
+  /**
    * Verifies that the actual array contains at least one of the given {@link Iterable} elements.
    * <p>
    * Example :
@@ -2636,5 +2636,4 @@
   public SELF containsAnyElementsOf(Iterable<ELEMENT> iterable) {
     return containsAnyOf(toArray(iterable));
   }
->>>>>>> 9dc7c994
 }