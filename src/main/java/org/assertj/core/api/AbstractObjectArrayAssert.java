/**
 * Licensed under the Apache License, Version 2.0 (the "License"); you may not use this file except in compliance with
 * the License. You may obtain a copy of the License at
 *
 * http://www.apache.org/licenses/LICENSE-2.0
 *
 * Unless required by applicable law or agreed to in writing, software distributed under the License is distributed on
 * an "AS IS" BASIS, WITHOUT WARRANTIES OR CONDITIONS OF ANY KIND, either express or implied. See the License for the
 * specific language governing permissions and limitations under the License.
 *
 * Copyright 2012-2016 the original author or authors.
 */
package org.assertj.core.api;

import static java.util.Arrays.stream;
import static org.assertj.core.api.filter.Filters.filter;
import static org.assertj.core.extractor.Extractors.byName;
import static org.assertj.core.extractor.Extractors.resultOf;
import static org.assertj.core.util.Arrays.isArray;
import static org.assertj.core.util.IterableUtil.toArray;
import static org.assertj.core.util.Lists.newArrayList;
import static org.assertj.core.util.Preconditions.checkNotNull;

import java.lang.reflect.Array;
import java.util.Arrays;
import java.util.Collection;
import java.util.Comparator;
import java.util.HashSet;
import java.util.List;
import java.util.function.Consumer;
import java.util.function.Function;
import java.util.function.Predicate;

import org.assertj.core.api.filter.FilterOperator;
import org.assertj.core.api.filter.Filters;
import org.assertj.core.api.iterable.Extractor;
import org.assertj.core.condition.Not;
import org.assertj.core.data.Index;
import org.assertj.core.groups.FieldsOrPropertiesExtractor;
import org.assertj.core.groups.Tuple;
import org.assertj.core.internal.CommonErrors;
import org.assertj.core.internal.ComparatorBasedComparisonStrategy;
import org.assertj.core.internal.FieldByFieldComparator;
import org.assertj.core.internal.IgnoringFieldsComparator;
import org.assertj.core.internal.Iterables;
import org.assertj.core.internal.ObjectArrayElementComparisonStrategy;
import org.assertj.core.internal.ObjectArrays;
import org.assertj.core.internal.Objects;
import org.assertj.core.internal.OnFieldsComparator;
import org.assertj.core.internal.RecursiveFieldByFieldComparator;
import org.assertj.core.util.IterableUtil;
import org.assertj.core.util.VisibleForTesting;
import org.assertj.core.util.introspection.IntrospectionError;

/**
 * Assertion methods for arrays of objects.
 * <p>
 * To create an instance of this class, invoke <code>{@link Assertions#assertThat(T[])}</code>.
 * </p>
 *
 * @param <T> the type of elements of the "actual" value.
 *
 * @author Yvonne Wang
 * @author Alex Ruiz
 * @author Joel Costigliola
 * @author Nicolas François
 * @author Mikhail Mazursky
 * @author Mateusz Haligowski
 * @author Lovro Pandzic
 */
public abstract class AbstractObjectArrayAssert<S extends AbstractObjectArrayAssert<S, T>, T> extends
    AbstractAssert<S, T[]> implements IndexedObjectEnumerableAssert<AbstractObjectArrayAssert<S, T>, T>,
    ArraySortedAssert<AbstractObjectArrayAssert<S, T>, T> {

  @VisibleForTesting
  ObjectArrays arrays = ObjectArrays.instance();
  @VisibleForTesting
  Iterables iterables = Iterables.instance();

  public AbstractObjectArrayAssert(T[] actual, Class<?> selfType) {
    super(actual, selfType);
  }

  /**
   * {@inheritDoc}
   *
   * @throws AssertionError {@inheritDoc}
   */
  @Override
  public void isNullOrEmpty() {
    arrays.assertNullOrEmpty(info, actual);
  }

  /**
   * {@inheritDoc}
   *
   * @throws AssertionError {@inheritDoc}
   */
  @Override
  public void isEmpty() {
    arrays.assertEmpty(info, actual);
  }

  /**
   * {@inheritDoc}
   *
   * @throws AssertionError {@inheritDoc}
   */
  @Override
  public S isNotEmpty() {
    arrays.assertNotEmpty(info, actual);
    return myself;
  }

  /**
   * {@inheritDoc}
   *
   * @throws AssertionError {@inheritDoc}
   */
  @Override
  public S hasSize(int expected) {
    arrays.assertHasSize(info, actual, expected);
    return myself;
  }

  /**
   * Verifies that the actual array has the same size as the given array.
   * <p>
   * Parameter is declared as Object to accept both {@code Object[]} and primitive arrays (e.g. {@code int[]}).
   * <p>
   * Example:
   * <pre><code class='java'> int[] oneTwoThree = {1, 2, 3};
   * int[] fourFiveSix = {4, 5, 6};
   *
   * // assertions will pass
   * assertThat(oneTwoThree).hasSameSizeAs(fourFiveSix);</code></pre>
   *
   * @param array the array to compare size with actual group.
   * @return {@code this} assertion object.
   * @throws AssertionError if the actual group is {@code null}.
   * @throws AssertionError if the array parameter is {@code null} or is not a true array.
   * @throws AssertionError if actual group and given array don't have the same size.
   */
  @Override
  public S hasSameSizeAs(Object other) {
    // same implementation as in AbstractArrayAssert, but can't inherit from it due to generics problem ...
    arrays.assertHasSameSizeAs(info, actual, other);
    return myself;
  }

  /**
   * Verifies that the actual group has the same size as the given {@link Iterable}.
   * <p>
   * Example:
   * <pre><code class='java'> int[] oneTwoThree = {1, 2, 3};
   * Iterable&lt;Ring&gt; elvesRings = newArrayList(vilya, nenya, narya);
   *
   * // assertions will pass
   * assertThat(oneTwoThree).hasSameSizeAs(elvesRings);</code></pre>
   *
   * @param other the {@code Iterable} to compare size with actual group.
   * @return {@code this} assertion object.
   * @throws AssertionError if the actual group is {@code null}.
   * @throws AssertionError if the other {@code Iterable} is {@code null}.
   * @throws AssertionError if actual group and given {@code Iterable} don't have the same size.
   */
  @Override
  public S hasSameSizeAs(Iterable<?> other) {
    arrays.assertHasSameSizeAs(info, actual, other);
    return myself;
  }

  /**
   * Verifies that the actual group contains the given values, in any order.
   * <p>
   * Example :
   * <pre><code class='java'> String[] abc = {"a", "b", "c"};
   *
   * // assertions will pass
   * assertThat(abc).contains("b", "a");
   * assertThat(abc).contains("b", "a", "b");
   *
   * // assertion will fail
   * assertThat(abc).contains("d");</code></pre>
   *
   * @param values the given values.
   * @return {@code this} assertion object.
   * @throws NullPointerException if the given argument is {@code null}.
   * @throws IllegalArgumentException if the given argument is an empty array.
   * @throws AssertionError if the actual group is {@code null}.
   * @throws AssertionError if the actual group does not contain the given values.
   */
  @Override
  public S contains(@SuppressWarnings("unchecked") T... values) {
    arrays.assertContains(info, actual, values);
    return myself;
  }

  /**
   * Verifies that the actual group contains only the given values and nothing else, <b>in any order</b>.
   * <p>
   * Example :
   * <pre><code class='java'> String[] abc = {"a", "b", "c"};
   *
   * // assertion will pass
   * assertThat(abc).containsOnly("c", "b", "a");
   *
   * // assertion will fail because "c" is missing
   * assertThat(abc).containsOnly("a", "b");</code></pre>
   *
   * @param values the given values.
   * @return {@code this} assertion object.
   * @throws NullPointerException if the given argument is {@code null}.
   * @throws IllegalArgumentException if the given argument is an empty array.
   * @throws AssertionError if the actual group is {@code null}.
   * @throws AssertionError if the actual group does not contain the given values, i.e. the actual group contains some
   *           or none of the given values, or the actual group contains more values than the given ones.
   */
  @Override
  public S containsOnly(@SuppressWarnings("unchecked") T... values) {
    arrays.assertContainsOnly(info, actual, values);
    return myself;
  }

  /**
   * Same semantic as {@link #containsOnly(Object[])} : verifies that actual contains all elements of the given
   * {@code Iterable} and nothing else, <b>in any order</b>.
   * <p>
   * Example :
   * <pre><code class='java'> Ring[] rings = {nenya, vilya};
   *
   * // assertion will pass
   * assertThat(rings).containsOnlyElementsOf(newArrayList(nenya, vilya));
   * assertThat(rings).containsOnlyElementsOf(newArrayList(nenya, nenya, vilya, vilya));
   *
   * // assertion will fail as actual does not contain narya
   * assertThat(rings).containsOnlyElementsOf(newArrayList(nenya, vilya, narya));
   * // assertion will fail as actual contains nenya
   * assertThat(rings).containsOnlyElementsOf(newArrayList(vilya));</code></pre>
   *
   * @param iterable the given {@code Iterable} we will get elements from.
   */
  @Override
  public S containsOnlyElementsOf(Iterable<? extends T> iterable) {
    return containsOnly(toArray(iterable));
  }

  /**
   * Verifies that the unique element of the array satifies the given assertions expressed as a {@link Consumer}, 
   * if it does not, only the first error is reported, use {@link SoftAssertions} to get all the errors. 
   * <p>
   * Example:
   * <pre><code class='java'> Jedi[] jedis = array(new Jedi("Yoda", "red")); 
   *     
   * // assertions will pass
   * 
   * assertThat(jedis).hasOnlyOneElementSatisfying(yoda -> assertThat(yoda.getName()).startsWith("Y"));
   * 
   * assertThat(jedis).hasOnlyOneElementSatisfying(yoda -> {
   *   assertThat(yoda.getName()).isEqualTo("Yoda");
   *   assertThat(yoda.getLightSaberColor()).isEqualTo("red");
   * });
   * 
   * // assertions will fail
   * 
   * assertThat(jedis).hasOnlyOneElementSatisfying(yoda -> assertThat(yoda.getName()).startsWith("Vad"));
   * 
   * // fail as one the assertions is not satisfied  
   * assertThat(jedis).hasOnlyOneElementSatisfying(yoda -> {
   *   assertThat(yoda.getName()).isEqualTo("Yoda");
   *   assertThat(yoda.getLightSaberColor()).isEqualTo("purple");
   * });
   * 
   * // fail but only report the first error 
   * assertThat(jedis).hasOnlyOneElementSatisfying(yoda -> {
   *   assertThat(yoda.getName()).isEqualTo("Luke");
   *   assertThat(yoda.getLightSaberColor()).isEqualTo("green");
   * });
   * 
   * // fail and reports the errors thanks to Soft assertions 
   * assertThat(jedis).hasOnlyOneElementSatisfying(yoda -> {
   *   SoftAssertions softly = new SoftAssertions();
   *   softly.assertThat(yoda.getName()).isEqualTo("Luke");
   *   softly.assertThat(yoda.getLightSaberColor()).isEqualTo("green");
   *   softly.assertAll();
   * });
   * 
   * // even if the assertion is correct, there are too many jedis !
   * jedis = array(new Jedi("Yoda", "red"), new Jedi("Luke", "green"));
   * assertThat(jedis).hasOnlyOneElementSatisfying(yoda -> assertThat(yoda.getName()).startsWith("Yo"));</code></pre>
   * 
   * @return {@code this} assertion object.
   * @param elementAssertions the assertions to perform on the unique element.
   * @throws AssertionError if the array does not have a unique element.
   * @throws AssertionError if the array's unique element does not satifies the given assertions.
   * 
   * @since 3.5.0
   */
  public void hasOnlyOneElementSatisfying(Consumer<T> elementAssertions) {
    arrays.assertHasSize(info, actual, 1);
    elementAssertions.accept(actual[0]);
  }

  /**
   * An alias of {@link #containsOnlyElementsOf(Iterable)} : verifies that actual contains all elements of the
   * given {@code Iterable} and nothing else, <b>in any order</b>.
   * </p>
   * Example:
   * <pre><code class='java'> Ring[] elvesRings = {vilya, nenya, narya};
   *
   * // assertions will pass:
   * assertThat(elvesRings).hasSameElementsAs(newArrayList(nenya, narya, vilya));
   * assertThat(elvesRings).hasSameElementsAs(newArrayList(nenya, narya, vilya, nenya));
   *
   * // assertions will fail:
   * assertThat(elvesRings).hasSameElementsAs(newArrayList(nenya, narya));
   * assertThat(elvesRings).hasSameElementsAs(newArrayList(nenya, narya, vilya, oneRing));</code></pre>
   *
   * @param iterable the {@code Iterable} whose elements we expect to be present
   * @return this assertion object
   * @throws AssertionError if the actual group is {@code null}
   * @throws NullPointerException if the given {@code Iterable} is {@code null}
   * @throws AssertionError if the actual {@code Iterable} does not have the same elements, in any order, as the given
   *           {@code Iterable}
   */
  @Override
  public S hasSameElementsAs(Iterable<? extends T> iterable) {
    return containsOnlyElementsOf(iterable);
  }

  /**
   * Verifies that the actual group contains the given values only once.
   * <p>
   * Examples :
   * <pre><code class='java'> // array if a factory method to create arrays.
   *
   * // assertions will pass
   * assertThat(array(&quot;winter&quot;, &quot;is&quot;, &quot;coming&quot;)).containsOnlyOnce(&quot;winter&quot;);
   * assertThat(array(&quot;winter&quot;, &quot;is&quot;, &quot;coming&quot;)).containsOnlyOnce(&quot;coming&quot;, &quot;winter&quot;);
   *
   * // assertions will fail
   * assertThat(array(&quot;winter&quot;, &quot;is&quot;, &quot;coming&quot;)).containsOnlyOnce(&quot;Lannister&quot;);
   * assertThat(array(&quot;Aria&quot;, &quot;Stark&quot;, &quot;daughter&quot;, &quot;of&quot;, &quot;Ned&quot;, &quot;Stark&quot;)).containsOnlyOnce(&quot;Stark&quot;);
   * assertThat(array(&quot;Aria&quot;, &quot;Stark&quot;, &quot;daughter&quot;, &quot;of&quot;, &quot;Ned&quot;, &quot;Stark&quot;)).containsOnlyOnce(&quot;Stark&quot;, &quot;Lannister&quot;, &quot;Aria&quot;);</code></pre>
   *
   * @param values the given values.
   * @return {@code this} assertion object.
   * @throws NullPointerException if the given argument is {@code null}.
   * @throws IllegalArgumentException if the given argument is an empty array.
   * @throws AssertionError if the actual group is {@code null}.
   * @throws AssertionError if the actual group does not contain the given values, i.e. the actual group contains some
   *           or none of the given values, or the actual group contains more than once these values.
   */
  @Override
  public S containsOnlyOnce(@SuppressWarnings("unchecked") T... values) {
    arrays.assertContainsOnlyOnce(info, actual, values);
    return myself;
  }

  /**
   * Verifies that the actual array contains only the given values and nothing else, <b>in order</b>.<br>
   * <p>
   * Example :
   * <pre><code class='java'> Ring[] elvesRings = {vilya, nenya, narya};
   *
   * // assertion will pass
   * assertThat(elvesRings).containsExactly(vilya, nenya, narya);
   *
   * // assertion will fail as actual and expected order differ
   * assertThat(elvesRings).containsExactly(nenya, vilya, narya);</code></pre>
   *
   * @param values the given values.
   * @return {@code this} assertion object.
   * @throws NullPointerException if the given argument is {@code null}.
   * @throws AssertionError if the actual group is {@code null}.
   * @throws AssertionError if the actual group does not contain the given values with same order, i.e. the actual group
   *           contains some or none of the given values, or the actual group contains more values than the given ones
   *           or values are the same but the order is not.
   */
  @Override
  public S containsExactly(@SuppressWarnings("unchecked") T... values) {
    arrays.assertContainsExactly(info, actual, values);
    return myself;
  }

  /**
   * Verifies that the actual array contains exactly the given values and nothing else, <b>in any order</b>.<br>
   *
   * <p>
   * Example :
   * <pre><code class='java'> Ring[] elvesRings = {vilya, nenya, narya, vilya};
   *
   * // assertion will pass
   * assertThat(elvesRings).containsExactlyInAnyOrder(vilya, vilya, nenya, narya);
   *
   * // assertion will fail as vilya exists twice in elvesRings
   * assertThat(elvesRings).containsExactlyInAnyOrder(nenya, vilya, narya);</code></pre>
   *
   * @param values the given values.
   * @return {@code this} assertion object.
   * @throws NullPointerException if the given argument is {@code null}.
   * @throws AssertionError if the actual array is {@code null}.
   * @throws AssertionError if the actual arrray does not contain the given values, i.e. the actual array
   *           contains some or none of the given values, or the actual group contains more values than the given ones.
   */
  @Override
  public S containsExactlyInAnyOrder(@SuppressWarnings("unchecked") T... values) {
    arrays.assertContainsExactlyInAnyOrder(info, actual, values);
    return myself;
  }

  /**
   * Same as {@link #containsExactly(Object...)} but handle the {@link Iterable} to array conversion : verifies that
   * actual contains all elements of the given {@code Iterable} and nothing else <b>in the same order</b>.
   * <p>
   * Example :
   * <pre><code class='java'> Ring[] elvesRings = {vilya, nenya, narya};
   *
   * // assertion will pass
   * assertThat(elvesRings).containsExactlyElementsOf(newLinkedList(vilya, nenya, narya));
   *
   * // assertion will fail as actual and expected order differ
   * assertThat(elvesRings).containsExactlyElementsOf(newLinkedList(nenya, vilya, narya));</code></pre>
   *
   * @param iterable the given {@code Iterable} we will get elements from.
   */
  @Override
  public S containsExactlyElementsOf(Iterable<? extends T> iterable) {
    return containsExactly(toArray(iterable));
  }

  /**
   * Verifies that the actual array contains the given sequence in the correct order and <b>without extra value between the sequence values</b>.
   * <p>
   * Use {@link #containsSubsequence(Object...)} to allow values between the expected sequence values.
   * <p>
   * Example:
   * <pre><code class='java'> Ring[] elvesRings = {vilya, nenya, narya};
   *
   * // assertion will pass
   * assertThat(elvesRings).containsSequence(vilya, nenya);
   * assertThat(elvesRings).containsSequence(nenya, narya);
   *
   * // assertions will fail, the elements order is correct but there is a value between them (nenya)
   * assertThat(elvesRings).containsSequence(vilya, narya);
   * assertThat(elvesRings).containsSequence(nenya, vilya);</code></pre>
   *
   * @param sequence the sequence of objects to look for.
   * @return this assertion object.
   * @throws AssertionError if the actual group is {@code null}.
   * @throws AssertionError if the given array is {@code null}.
   * @throws AssertionError if the actual group does not contain the given sequence.
   */
  @Override
  public S containsSequence(@SuppressWarnings("unchecked") T... sequence) {
    arrays.assertContainsSequence(info, actual, sequence);
    return myself;
  }

  /**
   * Verifies that the actual array contains the given subsequence in the correct order (possibly with other values between them).
   * <p>
   * Example:
   * <pre><code class='java'> Ring[] elvesRings = {vilya, nenya, narya};
   *
   * // assertions will pass
   * assertThat(elvesRings).containsSubsequence(vilya, nenya);
   * assertThat(elvesRings).containsSubsequence(vilya, narya);
   *
   * // assertion will fail
   * assertThat(elvesRings).containsSubsequence(nenya, vilya);</code></pre>
   *
   * @param sequence the sequence of objects to look for.
   * @return this assertion object.
   * @throws AssertionError if the actual group is {@code null}.
   * @throws AssertionError if the given array is {@code null}.
   * @throws AssertionError if the actual group does not contain the given subsequence.
   */
  @Override
  public S containsSubsequence(@SuppressWarnings("unchecked") T... subsequence) {
    arrays.assertContainsSubsequence(info, actual, subsequence);
    return myself;
  }

  /**
   * Verifies that the actual array contains the given object at the given index.
   * <p>
   * Example:
   * <pre><code class='java'> Ring[] elvesRings = {vilya, nenya, narya};
   *
   * // assertions will pass
   * assertThat(elvesRings).contains(vilya, atIndex(0));
   * assertThat(elvesRings).contains(nenya, atIndex(1));
   * assertThat(elvesRings).contains(narya, atIndex(2));
   *
   * // assertions will fail
   * assertThat(elvesRings).contains(vilya, atIndex(1));
   * assertThat(elvesRings).contains(nenya, atIndex(2));
   * assertThat(elvesRings).contains(narya, atIndex(0));</code></pre>
   *
   * @param value the object to look for.
   * @param index the index where the object should be stored in the actual group.
   * @return this assertion object.
   * @throws AssertionError if the actual group is {@code null} or empty.
   * @throws NullPointerException if the given {@code Index} is {@code null}.
   * @throws IndexOutOfBoundsException if the value of the given {@code Index} is equal to or greater than the size of the actual
   *           group.
   * @throws AssertionError if the actual group does not contain the given object at the given index.
   */
  @Override
  public S contains(T value, Index index) {
    arrays.assertContains(info, actual, value, index);
    return myself;
  }

  /**
   * Verifies that the actual array does not contain the given object at the given index.
   * <p>
   * Example:
   * <pre><code class='java'> Ring[] elvesRings = {vilya, nenya, narya};
   *
   * // assertions will pass
   * assertThat(elvesRings).contains(vilya, atIndex(1));
   * assertThat(elvesRings).contains(nenya, atIndex(2));
   * assertThat(elvesRings).contains(narya, atIndex(0));
   *
   * // assertions will fail
   * assertThat(elvesRings).contains(vilya, atIndex(0));
   * assertThat(elvesRings).contains(nenya, atIndex(1));
   * assertThat(elvesRings).contains(narya, atIndex(2));</code></pre>
   *
   * @param value the object to look for.
   * @param index the index where the object should not be stored in the actual group.
   * @return this assertion object.
   * @throws AssertionError if the actual group is {@code null}.
   * @throws NullPointerException if the given {@code Index} is {@code null}.
   * @throws AssertionError if the actual group contains the given object at the given index.
   */
  public S doesNotContain(T value, Index index) {
    arrays.assertDoesNotContain(info, actual, value, index);
    return myself;
  }

  /**
   * Verifies that the actual array does not contain the given values.
   * <p>
   * Example :
   * <pre><code class='java'> String[] abc = {"a", "b", "c"};
   *
   * // assertion will pass
   * assertThat(abc).doesNotContain("d", "e");
   *
   * // assertions will fail
   * assertThat(abc).doesNotContain("a");
   * assertThat(abc).doesNotContain("a", "b", "c");
   * assertThat(abc).doesNotContain("a", "x");</code></pre>
   *
   * @param values the given values.
   * @return {@code this} assertion object.
   * @throws NullPointerException if the given argument is {@code null}.
   * @throws IllegalArgumentException if the given argument is an empty array.
   * @throws AssertionError if the actual group is {@code null}.
   * @throws AssertionError if the actual group contains any of the given values.
   */
  @Override
  public S doesNotContain(@SuppressWarnings("unchecked") T... values) {
    arrays.assertDoesNotContain(info, actual, values);
    return myself;
  }

  /**
   * Verifies that the actual array does not contain any elements of the given {@link Iterable} (i.e. none).
   * <p>
   * Example:
   * <pre><code class='java'> String[] abc = {"a", "b", "c"};
   *
   * // assertion will pass
   * assertThat(actual).doesNotContainAnyElementsOf(newArrayList("d", "e"));
   *
   * // assertions will fail
   * assertThat(actual).doesNotContainAnyElementsOf(newArrayList("a", "b"));
   * assertThat(actual).doesNotContainAnyElementsOf(newArrayList("d", "e", "a"));</code></pre>
   *
   * @param iterable the {@link Iterable} whose elements must not be in the actual group.
   * @return {@code this} assertion object.
   * @throws NullPointerException if the given argument is {@code null}.
   * @throws IllegalArgumentException if the given argument is an empty iterable.
   * @throws AssertionError if the actual group is {@code null}.
   * @throws AssertionError if the actual group contains some elements of the given {@link Iterable}.
   */
  @Override
  public S doesNotContainAnyElementsOf(Iterable<? extends T> iterable) {
    arrays.assertDoesNotContainAnyElementsOf(info, actual, iterable);
    return myself;
  }

  /**
   * Verifies that the actual array does not contain duplicates.
   * <p>
   * Example :
   * <pre><code class='java'> String[] abc = {"a", "b", "c"};
   * String[] lotsOfAs = {"a", "a", "a"};
   *
   * // assertion will pass
   * assertThat(abc).doesNotHaveDuplicates();
   *
   * // assertion will fail
   * assertThat(lotsOfAs).doesNotHaveDuplicates();</code></pre>
   *
   * @return {@code this} assertion object.
   * @throws AssertionError if the actual group is {@code null}.
   * @throws AssertionError if the actual group contains duplicates.
   */
  @Override
  public S doesNotHaveDuplicates() {
    arrays.assertDoesNotHaveDuplicates(info, actual);
    return myself;
  }

  /**
   * Verifies that the actual array starts with the given sequence of objects, without any other objects between them.
   * Similar to <code>{@link #containsSequence(Object...)}</code>, but it also verifies that the first element in the
   * sequence is also the first element of the actual array.
   * <p>
   * Example :
   * <pre><code class='java'> String[] abc = {"a", "b", "c"};
   *
   * // assertion will pass
   * assertThat(abc).startsWith("a", "b");
   *
   * // assertion will fail
   * assertThat(abc).startsWith("c");</code></pre>
   *
   * @param sequence the sequence of objects to look for.
   * @return this assertion object.
   * @throws NullPointerException if the given argument is {@code null}.
   * @throws IllegalArgumentException if the given argument is an empty array.
   * @throws AssertionError if the actual group is {@code null}.
   * @throws AssertionError if the actual group does not start with the given sequence of objects.
   */
  @Override
  public S startsWith(@SuppressWarnings("unchecked") T... sequence) {
    arrays.assertStartsWith(info, actual, sequence);
    return myself;
  }

  /**
   * Verifies that the actual array ends with the given sequence of objects, without any other objects between them.
   * Similar to <code>{@link #containsSequence(Object...)}</code>, but it also verifies that the last element in the
   * sequence is also last element of the actual array.
   * <p>
   * Example :
   * <pre><code class='java'> String[] abc = {"a", "b", "c"};
   *
   * // assertion will pass
   * assertThat(abc).endsWith("b", "c");
   *
   * // assertion will fail
   * assertThat(abc).endsWith("a");</code></pre>
   *
   * @param sequence the sequence of objects to look for.
   * @return this assertion object.
   * @throws NullPointerException if the given argument is {@code null}.
   * @throws IllegalArgumentException if the given argument is an empty array.
   * @throws AssertionError if the actual group is {@code null}.
   * @throws AssertionError if the actual group does not end with the given sequence of objects.
   */
  @Override
  public S endsWith(@SuppressWarnings("unchecked") T... sequence) {
    arrays.assertEndsWith(info, actual, sequence);
    return myself;
  }

  /**
   * Verifies that all elements of actual are present in the given {@code Iterable}.
   * <p>
   * Example:
   * <pre><code class='java'> Ring[] elvesRings = {vilya, nenya, narya};
   * List&lt;Ring&gt; ringsOfPower = newArrayList(oneRing, vilya, nenya, narya, dwarfRing, manRing);
   *
   * // assertion will pass:
   * assertThat(elvesRings).isSubsetOf(ringsOfPower);
   *
   * // assertion will fail:
   * assertThat(elvesRings).isSubsetOf(newArrayList(nenya, narya));</code></pre>
   *
   * @param values the {@code Iterable} that should contain all actual elements.
   * @return this assertion object.
   * @throws AssertionError if the actual {@code Iterable} is {@code null}.
   * @throws NullPointerException if the given {@code Iterable} is {@code null}.
   * @throws AssertionError if the actual {@code Iterable} is not subset of set {@code Iterable}.
   */
  @Override
  public S isSubsetOf(Iterable<? extends T> values) {
    arrays.assertIsSubsetOf(info, actual, values);
    return myself;
  }

  /**
   * Verifies that all elements of actual are present in the given values.
   * <p>
   * Example:
   * <pre><code class='java'> Ring[] elvesRings = {vilya, nenya, narya};
   *
   * // assertions will pass:
   * assertThat(elvesRings).isSubsetOf(vilya, nenya, narya);
   * assertThat(elvesRings).isSubsetOf(vilya, nenya, narya, dwarfRing);
   *
   * // assertions will fail:
   * assertThat(elvesRings).isSubsetOf(vilya, nenya);
   * assertThat(elvesRings).isSubsetOf(vilya, nenya, dwarfRing);</code></pre>
   *
   * @param values the values that should be used for checking the elements of actual.
   * @return this assertion object.
   * @throws AssertionError if the actual {@code Iterable} is {@code null}.
   * @throws AssertionError if the actual {@code Iterable} is not subset of the given values.
   */
  @Override
  public S isSubsetOf(@SuppressWarnings("unchecked") T... values) {
    arrays.assertIsSubsetOf(info, actual, Arrays.asList(values));
    return myself;
  }

  /**
   * Verifies that the actual array contains at least a null element.
   * <p>
   * Example :
   * <pre><code class='java'> String[] abc = {"a", "b", "c"};
   * String[] abNull = {"a", "b", null};
   *
   * // assertion will pass
   * assertThat(abNull).containsNull();
   *
   * // assertion will fail
   * assertThat(abc).containsNull();</code></pre>
   *
   * @return {@code this} assertion object.
   * @throws AssertionError if the actual group is {@code null}.
   * @throws AssertionError if the actual group does not contain a null element.
   */
  @Override
  public S containsNull() {
    arrays.assertContainsNull(info, actual);
    return myself;
  }

  /**
   * Verifies that the actual array does not contain null elements.
   * <p>
   * Example :
   * <pre><code class='java'> String[] abc = {"a", "b", "c"};
   * String[] abNull = {"a", "b", null};
   *
   * // assertion will pass
   * assertThat(abc).doesNotContainNull();
   *
   * // assertion will fail
   * assertThat(abNull).doesNotContainNull();</code></pre>
   *
   * @return {@code this} assertion object.
   * @throws AssertionError if the actual group is {@code null}.
   * @throws AssertionError if the actual group contains a null element.
   */
  @Override
  public S doesNotContainNull() {
    arrays.assertDoesNotContainNull(info, actual);
    return myself;
  }

  /**
   * Verifies that each element value satisfies the given condition
   * <p>
   * Example :
   * <pre><code class='java'> String[] abc  = {"a", "b", "c"};
   * String[] abcc = {"a", "b", "cc"};
   *
   * Condition&lt;String&gt; singleCharacterString
   *      = new Condition&lt;&gt;(s -> s.length() == 1, "single character String");
   *
   * // assertion will pass
   * assertThat(abc).are(singleCharacterString);
   *
   * // assertion will fail
   * assertThat(abcc).are(singleCharacterString);</code></pre>
   *
   * @param condition the given condition.
   * @return {@code this} object.
   * @throws NullPointerException if the given condition is {@code null}.
   * @throws AssertionError if an element cannot be cast to T.
   * @throws AssertionError if one or more elements don't satisfy the given condition.
   */
  @Override
  public S are(Condition<? super T> condition) {
    arrays.assertAre(info, actual, condition);
    return myself;
  }

  /**
   * Verifies that each element value does not satisfy the given condition
   * <p>
   * Example :
   * <pre><code class='java'> String[] abc  = {"a", "b", "c"};
   * String[] abcc = {"a", "b", "cc"};
   *
   * Condition&lt;String&gt; moreThanOneCharacter =
   *     = new Condition&lt;&gt;(s -> s.length() > 1, "more than one character");
   *
   * // assertion will pass
   * assertThat(abc).areNot(moreThanOneCharacter);
   *
   * // assertion will fail
   * assertThat(abcc).areNot(moreThanOneCharacter);</code></pre>
   *
   * @param condition the given condition.
   * @return {@code this} object.
   * @throws NullPointerException if the given condition is {@code null}.
   * @throws AssertionError if an element cannot be cast to T.
   * @throws AssertionError if one or more elements satisfy the given condition.
   */
  @Override
  public S areNot(Condition<? super T> condition) {
    arrays.assertAreNot(info, actual, condition);
    return myself;
  }

  /**
   * Verifies that all elements satisfy the given condition.
   * <p>
   * Example :
   * <pre><code class='java'> String[] abc  = {"a", "b", "c"};
   * String[] abcc = {"a", "b", "cc"};
   *
   * Condition&lt;String&gt; onlyOneCharacter =
   *     = new Condition&lt;&gt;(s -> s.length() == 1, "only one character");
   *
   * // assertion will pass
   * assertThat(abc).have(onlyOneCharacter);
   *
   * // assertion will fail
   * assertThat(abcc).have(onlyOneCharacter);</code></pre>
   *
   * @param condition the given condition.
   * @return {@code this} object.
   * @throws NullPointerException if the given condition is {@code null}.
   * @throws AssertionError if an element cannot be cast to T.
   * @throws AssertionError if one or more elements do not satisfy the given condition.
   */
  @Override
  public S have(Condition<? super T> condition) {
    arrays.assertHave(info, actual, condition);
    return myself;
  }

  /**
   * Verifies that all elements don't satisfy the given condition.
   * <p>
   * Example :
   * <pre><code class='java'> String[] abc  = {"a", "b", "c"};
   * String[] abcc = {"a", "b", "cc"};
   *
   * Condition&lt;String&gt; moreThanOneCharacter =
   *     = new Condition&lt;&gt;(s -> s.length() > 1, "more than one character");
   *
   * // assertion will pass
   * assertThat(abc).doNotHave(moreThanOneCharacter);
   *
   * // assertion will fail
   * assertThat(abcc).doNotHave(moreThanOneCharacter);</code></pre>
   *
   * @param condition the given condition.
   * @return {@code this} object.
   * @throws NullPointerException if the given condition is {@code null}.
   * @throws AssertionError if an element cannot be cast to T.
   * @throws AssertionError if one or more elements satisfy the given condition.
   */
  @Override
  public S doNotHave(Condition<? super T> condition) {
    arrays.assertDoNotHave(info, actual, condition);
    return myself;
  }

  /**
   * Verifies that there is <b>at least</b> <i>n</i> elements in the actual group satisfying the given condition.
   * <p>
   * Example :
   * <pre><code class='java'> int[] oneTwoThree = {1, 2, 3};
   *
   * Condition&lt;Integer&gt; oddNumber = new Condition&lt;&gt;(value % 2 == 1, "odd number");
   *
   * // assertion will pass
   * oneTwoThree.areAtLeast(2, oddNumber);
   *
   * // assertion will fail
   * oneTwoThree.areAtLeast(3, oddNumber);</code></pre>
   *
   * @param n the minimum number of times the condition should be verified.
   * @param condition the given condition.
   * @return {@code this} object.
   * @throws NullPointerException if the given condition is {@code null}.
   * @throws AssertionError if an element can not be cast to T.
   * @throws AssertionError if the number of elements satisfying the given condition is &lt; n.
   */
  @Override
  public S areAtLeast(int times, Condition<? super T> condition) {
    arrays.assertAreAtLeast(info, actual, times, condition);
    return myself;
  }

  /**
   * Verifies that there is <b>at least <i>one</i></b> element in the actual array satisfying the given condition.
   * <p>
   * This method is an alias for {@code areAtLeast(1, condition)}.
   * <p>
   * Example:
   * <pre><code class='java'> // jedi is a Condition&lt;String&gt;
   * assertThat(new String[]{"Luke", "Solo", "Leia"}).areAtLeastOne(jedi);</code></pre>
   *
   * @see #haveAtLeast(int, Condition)
   */
  @Override
  public S areAtLeastOne(Condition<? super T> condition) {
    areAtLeast(1, condition);
    return myself;
  }

  /**
   * Verifies that there is <b>at most</b> <i>n</i> elements in the actual group satisfying the given condition.
   * <p>
   * Example :
   * <pre><code class='java'> int[] oneTwoThree = {1, 2, 3};
   *
   * Condition&lt;Integer&gt; oddNumber = new Condition&lt;&gt;(value % 2 == 1, "odd number");
   *
   * // assertions will pass
   * oneTwoThree.areAtMost(2, oddNumber);
   * oneTwoThree.areAtMost(3, oddNumber);
   *
   * // assertion will fail
   * oneTwoThree.areAtMost(1, oddNumber);</code></pre>
   *
   * @param n the number of times the condition should be at most verified.
   * @param condition the given condition.
   * @return {@code this} object.
   * @throws NullPointerException if the given condition is {@code null}.
   * @throws AssertionError if an element cannot be cast to T.
   * @throws AssertionError if the number of elements satisfying the given condition is &gt; n.
   */
  @Override
  public S areAtMost(int times, Condition<? super T> condition) {
    arrays.assertAreAtMost(info, actual, times, condition);
    return myself;
  }

  /**
   * Verifies that there is <b>exactly</b> <i>n</i> elements in the actual group satisfying the given condition.
   * <p>
   * Example :
   * <pre><code class='java'> int[] oneTwoThree = {1, 2, 3};
   *
   * Condition&lt;Integer&gt; oddNumber = new Condition&lt;&gt;(value % 2 == 1, "odd number");
   *
   * // assertion will pass
   * oneTwoThree.areExactly(2, oddNumber);
   *
   * // assertions will fail
   * oneTwoThree.areExactly(1, oddNumber);
   * oneTwoThree.areExactly(3, oddNumber);</code></pre>
   *
   * @param n the exact number of times the condition should be verified.
   * @param condition the given condition.
   * @return {@code this} object.
   * @throws NullPointerException if the given condition is {@code null}.
   * @throws AssertionError if an element cannot be cast to T.
   * @throws AssertionError if the number of elements satisfying the given condition is &ne; n.
   */
  @Override
  public S areExactly(int times, Condition<? super T> condition) {
    arrays.assertAreExactly(info, actual, times, condition);
    return myself;
  }

  /**
   * Verifies that there is <b>at least <i>one</i></b> element in the actual group satisfying the given condition.
   * <p>
   * This method is an alias for {@code haveAtLeast(1, condition)}.
   * <p>
   * Example:
   * <pre><code class='java'> BasketBallPlayer[] bullsPlayers = {butler, rose};
   *
   * // potentialMvp is a Condition&lt;BasketBallPlayer&gt;
   * assertThat(bullsPlayers).haveAtLeastOne(potentialMvp);</code></pre>
   *
   * @see #haveAtLeast(int, Condition)
   */
  @Override
  public S haveAtLeastOne(Condition<? super T> condition) {
    return haveAtLeast(1, condition);
  }

  /**
   * Verifies that there is <b>at least <i>n</i></b> elements in the actual group satisfying the given condition.
   * <p>
   * Example :
   * <pre><code class='java'> int[] oneTwoThree = {1, 2, 3};
   *
   * Condition&lt;Integer&gt; oddNumber = new Condition&lt;&gt;(value % 2 == 1, "odd number");
   *
   * // assertion will pass
   * oneTwoThree.haveAtLeast(2, oddNumber);
   *
   * // assertion will fail
   * oneTwoThree.haveAtLeast(3, oddNumber);</code></pre>
   *
   * This method is an alias for {@link #areAtLeast(int, Condition)}.
   */
  @Override
  public S haveAtLeast(int times, Condition<? super T> condition) {
    arrays.assertHaveAtLeast(info, actual, times, condition);
    return myself;
  }

  /**
   * Verifies that there is <b>at most</b> <i>n</i> elements in the actual group satisfying the given condition.
   * <p>
   * Example :
   * <pre><code class='java'> int[] oneTwoThree = {1, 2, 3};
   *
   * Condition&lt;Integer&gt; oddNumber = new Condition&lt;&gt;(value % 2 == 1, "odd number");
   *
   * // assertions will pass
   * oneTwoThree.haveAtMost(2, oddNumber);
   * oneTwoThree.haveAtMost(3, oddNumber);
   *
   * // assertion will fail
   * oneTwoThree.haveAtMost(1, oddNumber);</code></pre>
   *
   * This method is an alias {@link #areAtMost(int, Condition)}.
   */
  @Override
  public S haveAtMost(int times, Condition<? super T> condition) {
    arrays.assertHaveAtMost(info, actual, times, condition);
    return myself;
  }

  /**
   * Verifies that there is <b>exactly</b> <i>n</i> elements in the actual group satisfying the given condition.
   * <p>
   * Example :
   * <pre><code class='java'> int[] oneTwoThree = {1, 2, 3};
   *
   * Condition&lt;Integer&gt; oddNumber = new Condition&lt;&gt;(value % 2 == 1, "odd number");
   *
   * // assertion will pass
   * oneTwoThree.haveExactly(2, oddNumber);
   *
   * // assertions will fail
   * oneTwoThree.haveExactly(1, oddNumber);
   * oneTwoThree.haveExactly(3, oddNumber);</code></pre>
   *
   * This method is an alias {@link #areExactly(int, Condition)}.
   */
  @Override
  public S haveExactly(int times, Condition<? super T> condition) {
    arrays.assertHaveExactly(info, actual, times, condition);
    return myself;
  }

  /** {@inheritDoc} */
  @Override
  public S hasAtLeastOneElementOfType(Class<?> type) {
    arrays.assertHasAtLeastOneElementOfType(info, actual, type);
    return myself;
  }

  /** {@inheritDoc} */
  @Override
  public S hasOnlyElementsOfType(Class<?> type) {
    arrays.assertHasOnlyElementsOfType(info, actual, type);
    return myself;
  }

  /** {@inheritDoc} */
  @Override
  public S isSorted() {
    arrays.assertIsSorted(info, actual);
    return myself;
  }

  /** {@inheritDoc} */
  @Override
  public S isSortedAccordingTo(Comparator<? super T> comparator) {
    arrays.assertIsSortedAccordingToComparator(info, actual, comparator);
    return myself;
  }

  /**
   * Verifies that the actual array contains all the elements of given {@code Iterable}, in any order.
   * <p>
   * Example :
   * <pre><code class='java'> String[] abc = {"a", "b", "c"};
   * String[] bc = {"b", "c"};
   *
   * // assertion will pass
   * assertThat(abc).containsAll(bc);</code></pre>
   *
   * @param iterable the given {@code Iterable} we will get elements from.
   * @return {@code this} assertion object.
   * @throws NullPointerException if the given argument is {@code null}.
   * @throws AssertionError if the actual group is {@code null}.
   * @throws AssertionError if the actual group does not contain all the elements of given {@code Iterable}.
   */
  @Override
  public S containsAll(Iterable<? extends T> iterable) {
    arrays.assertContainsAll(info, actual, iterable);
    return myself;
  }

  /**
   * Use given custom comparator instead of relying on actual type A <code>equals</code> method to compare group
   * elements for
   * incoming assertion checks.
   * <p>
   * Custom comparator is bound to assertion instance, meaning that if a new assertion is created, it will use default
   * comparison strategy.
   * <p>
   * Examples :
   * <pre><code class='java'> // compares invoices by payee
   * assertThat(invoiceArray).usingComparator(invoicePayeeComparator).isEqualTo(expectedinvoiceArray).
   *
   * // compares invoices by date, doesNotHaveDuplicates and contains both use the given invoice date comparator
   * assertThat(invoiceArray).usingComparator(invoiceDateComparator).doesNotHaveDuplicates().contains(may2010Invoice)
   *
   * // as assertThat(invoiceArray) creates a new assertion, it falls back to standard comparison strategy
   * // based on Invoice's equal method to compare invoiceArray elements to lowestInvoice.
   * assertThat(invoiceArray).contains(lowestInvoice).
   *
   * // standard comparison : the fellowshipOfTheRing includes Gandalf but not Sauron (believe me) ...
   * assertThat(fellowshipOfTheRing).contains(gandalf)
   *                                .doesNotContain(sauron);
   *
   * // ... but if we compare only races, Sauron is in fellowshipOfTheRing because he's a Maia like Gandalf.
   * assertThat(fellowshipOfTheRing).usingElementComparator(raceComparator)
   *                                .contains(sauron);</code></pre>
   *
   * @param customComparator the comparator to use for incoming assertion checks.
   * @throws NullPointerException if the given comparator is {@code null}.
   * @return {@code this} assertion object.
   */
  public S usingElementComparator(Comparator<? super T> elementComparator) {
    this.arrays = new ObjectArrays(new ComparatorBasedComparisonStrategy(elementComparator));
    // to have the same semantics on base assertions like isEqualTo, we need to use an iterable comparator comparing
    // elements with elementComparator parameter
    objects = new Objects(new ObjectArrayElementComparisonStrategy<>(elementComparator));
    return myself;
  }

  /** {@inheritDoc} */
  @Override
  public S usingDefaultElementComparator() {
    this.arrays = ObjectArrays.instance();
    return myself;
  }

  /**
   * Use field/property by field/property comparison (including inherited fields/properties) instead of relying on
   * actual type A <code>equals</code> method to compare group elements for incoming assertion checks. Private fields
   * are included but this can be disabled using {@link Assertions#setAllowExtractingPrivateFields(boolean)}.
   * <p>
   * This can be handy if <code>equals</code> method of the objects to compare does not suit you.
   * <p>
   * Note that the comparison is <b>not</b> recursive, if one of the fields/properties is an Object, it will be compared
   * to the other field/property using its <code>equals</code> method.
   * </p>
   * Example:
   * <pre><code class='java'> TolkienCharacter frodo = new TolkienCharacter("Frodo", 33, HOBBIT);
   * TolkienCharacter frodoClone = new TolkienCharacter("Frodo", 33, HOBBIT);
   *
   * // Fail if equals has not been overridden in TolkienCharacter as equals default implementation only compares references
   * assertThat(array(frodo)).contains(frodoClone);
   *
   * // frodo and frodoClone are equals when doing a field by field comparison.
   * assertThat(array(frodo)).usingFieldByFieldElementComparator().contains(frodoClone);</code></pre>
   *
   * @return {@code this} assertion object.
   */
  public S usingFieldByFieldElementComparator() {
    return usingElementComparator(new FieldByFieldComparator());
  }

  /**
   * Use a recursive field/property by field/property comparison (including inherited fields/properties)
   * instead of relying on actual type A <code>equals</code> method to compare group elements for incoming
   * assertion checks. This can be useful if actual's {@code equals} implementation does not suit you.
   * <p>
   * The recursive property/field comparison is <b>not</b> applied on fields having a custom {@code equals}
   * implementation, i.e. the overriden {@code equals} method will be used instead of a field/property by field/property comparison.
   * <p>
   * The recursive comparison handles cycle. {@code floats} are compared with a precision of 1.0E-6 and {@code doubles} with 1.0E-15.
   * <p>
   * The objects to compare can be of different types but must have the same properties/fields. For example if actual object has a
   * {@code name} String field, the other object must also have one.
   * <p>
   * If an object has a field and a property with the same name, the property value will be used over the field.
   * <p>
   * Example:
   *
   * <pre><code class='java'> TolkienCharacter frodo = new TolkienCharacter("Frodo", 33, HOBBIT);
   * TolkienCharacter pippin = new TolkienCharacter("Pippin", 28, HOBBIT);
   * frodo.setFriend(pippin);
   * pippin.setFriend(frodo);
   *
   * TolkienCharacter frodoClone = new TolkienCharacter("Frodo", 33, HOBBIT);
   * TolkienCharacter pippinClone = new TolkienCharacter("Pippin", 28, HOBBIT);
   * frodoClone.setFriend(pippinClone);
   * pippinClone.setFriend(frodoClone);
   *
   * TolkienCharacter[] hobbits = new TolkienCharacter[] {frodo, pippin};
   *
   * // fails if equals has not been overridden in TolkienCharacter as it would compares object references
   * assertThat(hobbits).contains(frodoClone, pippinClone);
   *
   * // frodo/frodoClone and pippin/pippinClone are equals when doing a recursive property/field by property/field comparison
   * assertThat(hobbits).usingRecursiveFieldByFieldElementComparator()
   *                    .contains(frodoClone, pippinClone);</code></pre>
   *
   * @return {@code this} assertion object.
   * @since 2.5.0 / 3.5.0
   */
  public S usingRecursiveFieldByFieldElementComparator() {
    return usingElementComparator(new RecursiveFieldByFieldComparator());
  }

  /**
   * Use field/property by field/property comparison on the <b>given fields/properties only</b> (including inherited
   * fields/properties)instead of relying on actual type A <code>equals</code> method to compare group elements for
   * incoming assertion checks. Private fields are included but this can be disabled using
   * {@link Assertions#setAllowExtractingPrivateFields(boolean)}.
   * <p>
   * This can be handy if <code>equals</code> method of the objects to compare does not suit you.
   * <p>
   * Note that the comparison is <b>not</b> recursive, if one of the fields/properties is an Object, it will be compared
   * to the other field/property using its <code>equals</code> method.
   * </p>
   * Example:
   * <pre><code class='java'> TolkienCharacter frodo = new TolkienCharacter("Frodo", 33, HOBBIT);
   * TolkienCharacter sam = new TolkienCharacter("Sam", 38, HOBBIT);
   *
   * // frodo and sam both are hobbits, so they are equals when comparing only race
   * assertThat(array(frodo)).usingElementComparatorOnFields("race").contains(sam); // OK
   *
   * // ... but not when comparing both name and race
   * assertThat(array(frodo)).usingElementComparatorOnFields("name", "race").contains(sam); // FAIL</code></pre>
   *
   * @return {@code this} assertion object.
   */
  public S usingElementComparatorOnFields(String... fields) {
    return usingElementComparator(new OnFieldsComparator(fields));
  }

  /**
   * Use field/property by field/property on all fields/properties <b>except</b> the given ones (including inherited
   * fields/properties)instead of relying on actual type A <code>equals</code> method to compare group elements for
   * incoming assertion checks. Private fields are included but this can be disabled using
   * {@link Assertions#setAllowExtractingPrivateFields(boolean)}.
   * <p>
   * This can be handy if <code>equals</code> method of the objects to compare does not suit you.
   * <p>
   * Note that the comparison is <b>not</b> recursive, if one of the fields/properties is an Object, it will be compared
   * to the other field/property using its <code>equals</code> method.
   * </p>
   * Example:
   * <pre><code class='java'> TolkienCharacter frodo = new TolkienCharacter("Frodo", 33, HOBBIT);
   * TolkienCharacter sam = new TolkienCharacter("Sam", 38, HOBBIT);
   *
   * // frodo and sam both are hobbits, so they are equals when comparing only race (i.e. ignoring all other fields)
   * assertThat(array(frodo)).usingElementComparatorIgnoringFields("name", "age").contains(sam); // OK
   *
   * // ... but not when comparing both name and race
   * assertThat(array(frodo)).usingElementComparatorIgnoringFields("age").contains(sam); // FAIL</code></pre>
   *
   * @return {@code this} assertion object.
   */
  public S usingElementComparatorIgnoringFields(String... fields) {
    return usingElementComparator(new IgnoringFieldsComparator(fields));
  }

  /**
   * Extract the values of given field or property from the array's elements under test into a new array, this new array
   * becoming the array under test.
   * <p>
   * It allows you to test a field/property of the array's elements instead of testing the elements themselves, it can
   * be sometimes much less work !
   * <p>
   * Let's take an example to make things clearer :
   * <pre><code class='java'> // Build a array of TolkienCharacter, a TolkienCharacter has a name (String) and a Race (a class)
   * // they can be public field or properties, both works when extracting their values.
   * TolkienCharacter[] fellowshipOfTheRing = new TolkienCharacter[] {
   *   new TolkienCharacter(&quot;Frodo&quot;, 33, HOBBIT),
   *   new TolkienCharacter(&quot;Sam&quot;, 38, HOBBIT),
   *   new TolkienCharacter(&quot;Gandalf&quot;, 2020, MAIA),
   *   new TolkienCharacter(&quot;Legolas&quot;, 1000, ELF),
   *   new TolkienCharacter(&quot;Pippin&quot;, 28, HOBBIT),
   *   new TolkienCharacter(&quot;Gimli&quot;, 139, DWARF),
   *   new TolkienCharacter(&quot;Aragorn&quot;, 87, MAN,
   *   new TolkienCharacter(&quot;Boromir&quot;, 37, MAN)
   * };
   *
   * // let's verify the names of TolkienCharacter in fellowshipOfTheRing :
   *
   * assertThat(fellowshipOfTheRing).extracting(&quot;name&quot;)
   *           .contains(&quot;Boromir&quot;, &quot;Gandalf&quot;, &quot;Frodo&quot;)
   *           .doesNotContain(&quot;Sauron&quot;, &quot;Elrond&quot;);
   *
   * // you can also extract nested field/property like the name of Race :
   *
   * assertThat(fellowshipOfTheRing).extracting(&quot;race.name&quot;)
   *                                .contains(&quot;Hobbit&quot;, &quot;Elf&quot;)
   *                                .doesNotContain(&quot;Orc&quot;);</code></pre>
   *
   * A property with the given name is looked for first, if it does not exist then a field with the given name
   * is looked for.
   * <p>
   * Note that the order of extracted field/property values is consistent with the array order.
   *
   * @param fieldOrProperty the field/property to extract from the array under test
   * @return a new assertion object whose object under test is the array of extracted field/property values.
   * @throws IntrospectionError if no field or property exists with the given name
   */
  public ObjectArrayAssert<Object> extracting(String fieldOrProperty) {
    Object[] values = FieldsOrPropertiesExtractor.extract(actual, byName(fieldOrProperty));
    return new ObjectArrayAssert<>(values);
  }

  /**
   * Extract the values of given field or property from the array's elements under test into a new array, this new array
   * becoming the array under test with type.
   * <p>
   * It allows you to test a field/property of the array's elements instead of testing the elements themselves, it can
   * be sometimes much less work !
   * <p>
   * Let's take an example to make things clearer :
   * <pre><code class='java'> // Build an array of TolkienCharacter, a TolkienCharacter has a name (String) and a Race (a class)
   * // they can be public field or properties, both works when extracting their values.
   * TolkienCharacter[] fellowshipOfTheRing = new TolkienCharacter[] {
   *   new TolkienCharacter(&quot;Frodo&quot;, 33, HOBBIT),
   *   new TolkienCharacter(&quot;Sam&quot;, 38, HOBBIT),
   *   new TolkienCharacter(&quot;Gandalf&quot;, 2020, MAIA),
   *   new TolkienCharacter(&quot;Legolas&quot;, 1000, ELF),
   *   new TolkienCharacter(&quot;Pippin&quot;, 28, HOBBIT),
   *   new TolkienCharacter(&quot;Gimli&quot;, 139, DWARF),
   *   new TolkienCharacter(&quot;Aragorn&quot;, 87, MAN,
   *   new TolkienCharacter(&quot;Boromir&quot;, 37, MAN)
   * };
   *
   * // let's verify the names of TolkienCharacter in fellowshipOfTheRing :
   *
   * assertThat(fellowshipOfTheRing).extracting(&quot;name&quot;, String.class)
   *           .contains(&quot;Boromir&quot;, &quot;Gandalf&quot;, &quot;Frodo&quot;)
   *           .doesNotContain(&quot;Sauron&quot;, &quot;Elrond&quot;);
   *
   * // you can also extract nested field/property like the name of Race :
   *
   * assertThat(fellowshipOfTheRing).extracting(&quot;race.name&quot;, String.class)
   *                                .contains(&quot;Hobbit&quot;, &quot;Elf&quot;)
   *                                .doesNotContain(&quot;Orc&quot;);</code></pre>
   *
   * A property with the given name is looked for first, if it does not exist then a field with the given name
   * is looked for.
   * <p>
   * Note that the order of extracted field/property values is consistent with the order of the array under test.
   *
   * @param fieldOrProperty the field/property to extract from the array under test
   * @param extractingType type to return
   * @return a new assertion object whose object under test is the array of extracted field/property values.
   * @throws IntrospectionError if no field or property exists with the given name
   */
  public <P> ObjectArrayAssert<P> extracting(String fieldOrProperty, Class<P> extractingType) {
    @SuppressWarnings("unchecked")
    P[] values = (P[]) FieldsOrPropertiesExtractor.extract(actual, byName(fieldOrProperty));
    return new ObjectArrayAssert<>(values);
  }

  /**
   * Extract the values of given fields/properties from the array's elements under test into a new array composed of
   * Tuple (a simple data structure), this new array becoming the array under test.
   * <p>
   * It allows you to test fields/properties of the the array's elements instead of testing the elements themselves, it
   * can be sometimes much less work !
   * <p>
   * The Tuple data corresponds to the extracted values of the given fields/properties, for instance if you ask to
   * extract "id", "name" and "email" then each Tuple data will be composed of id, name and email extracted from the
   * element of the initial array (the Tuple's data order is the same as the given fields/properties order).
   * <p>
   * Let's take an example to make things clearer :
   * <pre><code class='java'> // Build an array of TolkienCharacter, a TolkienCharacter has a name (String) and a Race (a class)
   * // they can be public field or properties, both works when extracting their values.
   * TolkienCharacter[] fellowshipOfTheRing = new TolkienCharacter[] {
   *   new TolkienCharacter(&quot;Frodo&quot;, 33, HOBBIT),
   *   new TolkienCharacter(&quot;Sam&quot;, 38, HOBBIT),
   *   new TolkienCharacter(&quot;Gandalf&quot;, 2020, MAIA),
   *   new TolkienCharacter(&quot;Legolas&quot;, 1000, ELF),
   *   new TolkienCharacter(&quot;Pippin&quot;, 28, HOBBIT),
   *   new TolkienCharacter(&quot;Gimli&quot;, 139, DWARF),
   *   new TolkienCharacter(&quot;Aragorn&quot;, 87, MAN,
   *   new TolkienCharacter(&quot;Boromir&quot;, 37, MAN)
   * };
   *
   * // let's verify 'name' and 'age' of some TolkienCharacter in fellowshipOfTheRing :
   *
   * assertThat(fellowshipOfTheRing).extracting(&quot;name&quot;, &quot;age&quot;)
   *                                .contains(tuple(&quot;Boromir&quot;, 37),
   *                                          tuple(&quot;Sam&quot;, 38),
   *                                          tuple(&quot;Legolas&quot;, 1000));
   *
   *
   * // extract 'name', 'age' and Race name values.
   *
   * assertThat(fellowshipOfTheRing).extracting(&quot;name&quot;, &quot;age&quot;, &quot;race.name&quot;)
   *                                .contains(tuple(&quot;Boromir&quot;, 37, &quot;Man&quot;),
   *                                          tuple(&quot;Sam&quot;, 38, &quot;Hobbit&quot;),
   *                                          tuple(&quot;Legolas&quot;, 1000, &quot;Elf&quot;));</code></pre>
   *
   * A property with the given name is looked for first, if it does not exist the a field with the given name is
   * looked for.
   * <p>
   * Note that the order of extracted property/field values is consistent with the iteration order of the array under
   * test.
   *
   * @param propertiesOrFields the properties/fields to extract from the initial array under test
   * @return a new assertion object whose object under test is the list of Tuple with extracted properties/fields values
   *         as data.
   * @throws IntrospectionError if one of the given name does not match a field or property in one of the initial
   *         Iterable's element.
   */
  public ObjectArrayAssert<Tuple> extracting(String... propertiesOrFields) {
    Object[] values = FieldsOrPropertiesExtractor.extract(actual, byName(propertiesOrFields));
    Tuple[] result = Arrays.copyOf(values, values.length, Tuple[].class);

    return new ObjectArrayAssert<>(result);
  }

  /**
   * Extract the values from the array's elements by applying an extracting function on them. The returned
   * array becomes a new object under test.
   * <p>
   * It allows to test values from the elements in safer way than by using {@link #extracting(String)}, as it
   * doesn't utilize introspection.
   * <p>
   * Let's take a look an example:
   * <pre><code class='java'> // Build a list of TolkienCharacter, a TolkienCharacter has a name, and age and a Race (a specific class)
   * // they can be public field or properties, both can be extracted.
   * TolkienCharacter[] fellowshipOfTheRing = new TolkienCharacter[] {
   *   new TolkienCharacter(&quot;Frodo&quot;, 33, HOBBIT),
   *   new TolkienCharacter(&quot;Sam&quot;, 38, HOBBIT),
   *   new TolkienCharacter(&quot;Gandalf&quot;, 2020, MAIA),
   *   new TolkienCharacter(&quot;Legolas&quot;, 1000, ELF),
   *   new TolkienCharacter(&quot;Pippin&quot;, 28, HOBBIT),
   *   new TolkienCharacter(&quot;Gimli&quot;, 139, DWARF),
   *   new TolkienCharacter(&quot;Aragorn&quot;, 87, MAN,
   *   new TolkienCharacter(&quot;Boromir&quot;, 37, MAN)
   * };
<<<<<<< HEAD
   * 
   * // fellowship has hobbitses, right, my presioussss?
   * assertThat(fellowshipOfTheRing).extracting(TolkienCharacter::getRace).contains(HOBBIT);</code></pre>
   * 
=======
   *
   *
   * // this extracts the race
   * Extractor&lt;TolkienCharacter, Race&gt; race = new Extractor&lt;TolkienCharacter, Race&gt;() {
   *    &commat;Override
   *    public Race extract(TolkienCharacter input) {
   *        return input.getRace();
   *    }
   * }
   *
   * // fellowship has hobbitses, right, my presioussss?
   * assertThat(fellowshipOfTheRing).extracting(race).contains(HOBBIT);</code></pre>
   *
>>>>>>> 1c5101cb
   * Note that the order of extracted property/field values is consistent with the iteration order of the Iterable under
   * test, for example if it's a {@link HashSet}, you won't be able to make any assumptions on the extracted values
   * order.
   *
   * @param extractor the object transforming input object to desired one
   * @return a new assertion object whose object under test is the list of values extracted
   */
  public <U> ObjectArrayAssert<U> extracting(Extractor<? super T, U> extractor) {
    U[] extracted = FieldsOrPropertiesExtractor.extract(actual, extractor);

    return new ObjectArrayAssert<>(extracted);
  }

  /**
   * Use the given {@link Function}s to extract the values from the array's elements into a new array
   * composed of {@link Tuple}s (a simple data structure containing the extracted values), this new array becoming the
   * object under test.
   * <p>
   * It allows you to test values from the array's elements instead of testing the elements themselves, which sometimes can be
   * much less work!
   * <p>
   * The {@link Tuple} data corresponds to the extracted values from the arrays's elements, for instance if you pass functions
   * extracting "id", "name" and "email" values then each {@link Tuple}'s data will be composed of an id, a name and an email
   * extracted from the element of the initial array (the Tuple's data order is the same as the given functions
   * order).
   * <p>
   * Let's take a look at an example to make things clearer :
   * <pre><code class='java'> // Build an array of TolkienCharacter, a TolkienCharacter has a name (String) and a Race (a class)
   * // they can be public field or properties, both works when extracting their values.
   * TolkienCharacter[] fellowshipOfTheRing = new TolkienCharacter[] {
   *   new TolkienCharacter(&quot;Frodo&quot;, 33, HOBBIT),
   *   new TolkienCharacter(&quot;Sam&quot;, 38, HOBBIT),
   *   new TolkienCharacter(&quot;Gandalf&quot;, 2020, MAIA),
   *   new TolkienCharacter(&quot;Legolas&quot;, 1000, ELF),
   *   new TolkienCharacter(&quot;Pippin&quot;, 28, HOBBIT),
   *   new TolkienCharacter(&quot;Gimli&quot;, 139, DWARF),
   *   new TolkienCharacter(&quot;Aragorn&quot;, 87, MAN,
   *   new TolkienCharacter(&quot;Boromir&quot;, 37, MAN)
   * };
   * 
   * // let's verify 'name', 'age' and Race of some TolkienCharacter in fellowshipOfTheRing :
   * assertThat(fellowshipOfTheRing).extracting(TolkienCharacter::getName,
   *                                            character -> character.getAge(),
   *                                            TolkienCharacter::getRace)
   *                                .containsOnly(tuple(&quot;Frodo&quot;, 33, HOBBIT),
   *                                              tuple(&quot;Sam&quot;, 38, HOBBIT),
   *                                              tuple(&quot;Gandalf&quot;, 2020, MAIA),
   *                                              tuple(&quot;Legolas&quot;, 1000, ELF),
   *                                              tuple(&quot;Pippin&quot;, 28, HOBBIT),
   *                                              tuple(&quot;Gimli&quot;, 139, DWARF),
   *                                              tuple(&quot;Aragorn&quot;, 87, MAN),
   *                                              tuple(&quot;Boromir&quot;, 37, MAN));</code></pre>
   * You can use lambda expression or a method reference to extract the expected values.
   * <p>
   * Use {@link Tuple#tuple(Object...)} to initialize the expected values.
   * <p>
   * Note that the order of the extracted tuples list is consistent with the iteration order of the array under test,
   * for example if it's a {@link HashSet}, you won't be able to make any assumptions on the extracted tuples order.
   * 
   * @param extractors the extractor functions to extract a value from an element of the array under test.
   * @return a new assertion object whose object under test is the array of Tuples containing the extracted values.
   */
  @SafeVarargs
  public final ObjectArrayAssert<Tuple> extracting(Function<T, ?>... extractors) {
    // combine all extractors into one function
    Function<T, Tuple> tupleExtractor = objectToExtractValueFrom -> {
      Tuple tuple = new Tuple();
      for (Function<T, ?> extractor : extractors) {
        // extract value one by one
        tuple.addData(extractor.apply(objectToExtractValueFrom));
      }
      return tuple;
    };
    Tuple[] tuples = stream(actual).map(tupleExtractor).toArray(size -> new Tuple[size]);
    return new ObjectArrayAssert<Tuple>(tuples);
  }
  
  /**
   * Extract the Iterable values from arrays elements under test by applying an Iterable extracting function on them
   * and concatenating the result lists into an array which becomes the new object under test.
   * <p>
   * It allows testing the results of extracting values that are represented by Iterables.
   * <p>
   * For example:
   * <pre><code class='java'> CartoonCharacter bart = new CartoonCharacter("Bart Simpson");
   * CartoonCharacter lisa = new CartoonCharacter("Lisa Simpson");
   * CartoonCharacter maggie = new CartoonCharacter("Maggie Simpson");
   * CartoonCharacter homer = new CartoonCharacter("Homer Simpson");
   * homer.addChildren(bart, lisa, maggie);
   *
   * CartoonCharacter pebbles = new CartoonCharacter("Pebbles Flintstone");
   * CartoonCharacter fred = new CartoonCharacter("Fred Flintstone");
   * fred.getChildren().add(pebbles);
<<<<<<< HEAD
   * 
=======
   *
   * Extractor&lt;CartoonCharacter, List&lt;CartoonCharacter&gt;&gt; childrenOf = new Extractor&lt;CartoonCharacter, List&lt;CartoonCharacter&gt;&gt;() {
   *    &commat;Override
   *    public List&lt;CartoonChildren&gt; extract(CartoonCharacter input) {
   *        return input.getChildren();
   *    }
   * }
   *
>>>>>>> 1c5101cb
   * CartoonCharacter[] parents = new CartoonCharacter[] { homer, fred };
   * // check children
   * assertThat(parents).flatExtracting(CartoonCharacter::getChildren)
   *                    .containsOnly(bart, lisa, maggie, pebbles);</code></pre>
   *
   * The order of extracted values is consisted with both the order of the collection itself, as well as the extracted
   * collections.
   *
   * @param extractor the object transforming input object to an Iterable of desired ones
   * @return a new assertion object whose object under test is the list of values extracted
   */
  public <U, C extends Collection<U>> ObjectArrayAssert<U> flatExtracting(Extractor<? super T, C> extractor) {
    final List<C> extractedValues = FieldsOrPropertiesExtractor.extract(Arrays.asList(actual), extractor);

    final List<U> result = newArrayList();
    for (C e : extractedValues) {
      result.addAll(e);
    }

    return new ObjectArrayAssert<>(IterableUtil.toArray(result));
  }

  /**
   * Extract from array's elements the Iterable/Array values corresponding to the given property/field name and
   * concatenate them into a single array becoming the new object under test.
   * <p>
   * It allows testing the elements of extracting values that are represented by iterables or arrays.
   * <p>
   * For example:
   * <pre><code class='java'> CartoonCharacter bart = new CartoonCharacter("Bart Simpson");
   * CartoonCharacter lisa = new CartoonCharacter("Lisa Simpson");
   * CartoonCharacter maggie = new CartoonCharacter("Maggie Simpson");
   * CartoonCharacter homer = new CartoonCharacter("Homer Simpson");
   * homer.addChildren(bart, lisa, maggie);
   *
   * CartoonCharacter pebbles = new CartoonCharacter("Pebbles Flintstone");
   * CartoonCharacter fred = new CartoonCharacter("Fred Flintstone");
   * fred.getChildren().add(pebbles);
   *
   * CartoonCharacter[] parents = new CartoonCharacter[] { homer, fred };
   * // check children
   * assertThat(parents).flatExtracting("children")
   *                    .containsOnly(bart, lisa, maggie, pebbles);</code></pre>
   *
   * The order of extracted values is consisted with both the order of the collection itself, as well as the extracted
   * collections.
   *
   * @param propertyName the object transforming input object to an Iterable of desired ones
   * @return a new assertion object whose object under test is the list of values extracted
   * @throws IllegalArgumentException if one of the extracted property value was not an array or an iterable.
   */
  public ObjectArrayAssert<Object> flatExtracting(String propertyName) {
    List<Object> extractedValues = newArrayList();
    List<?> extractedGroups = FieldsOrPropertiesExtractor.extract(Arrays.asList(actual), byName(propertyName));
    for (Object group : extractedGroups) {
      // expecting group to be an iterable or an array
      if (isArray(group)) {
        int size = Array.getLength(group);
        for (int i = 0; i < size; i++) {
          extractedValues.add(Array.get(group, i));
        }
      } else if (group instanceof Iterable) {
        Iterable<?> iterable = (Iterable<?>) group;
        for (Object value : iterable) {
          extractedValues.add(value);
        }
      } else {
        CommonErrors.wrongElementTypeForFlatExtracting(group);
      }
    }
    return new ObjectArrayAssert<>(extractedValues.toArray());
  }

  /**
   * Extract the result of given method invocation from the array's elements under test into a new array, this new array
   * becoming the array under test.
   * <p>
   * It allows you to test a method results of the array's elements instead of testing the elements themselves, it can be
   * sometimes much less work!
   * <p>
   * It is especially useful for classes that does not conform to Java Bean's getter specification (i.e. public String
   * toString() or public String status() instead of public String getStatus()).
   * <p>
   * Let's take an example to make things clearer :
   * <pre><code class='java'> // Build a array of WesterosHouse, a WesterosHouse has a method: public String sayTheWords()
   * WesterosHouse[] greatHousesOfWesteros = new WesterosHouse[] { new WesterosHouse(&quot;Stark&quot;, &quot;Winter is Coming&quot;),
   *     new WesterosHouse(&quot;Lannister&quot;, &quot;Hear Me Roar!&quot;), new WesterosHouse(&quot;Greyjoy&quot;, &quot;We Do Not Sow&quot;),
   *     new WesterosHouse(&quot;Baratheon&quot;, &quot;Our is the Fury&quot;), new WesterosHouse(&quot;Martell&quot;, &quot;Unbowed, Unbent, Unbroken&quot;),
   *     new WesterosHouse(&quot;Tyrell&quot;, &quot;Growing Strong&quot;) };
   *
   * // let's verify the words of the great houses of Westeros:
   * assertThat(greatHousesOfWesteros).extractingResultOf(&quot;sayTheWords&quot;)
   *                                  .contains(&quot;Winter is Coming&quot;, &quot;We Do Not Sow&quot;, &quot;Hear Me Roar&quot;)
   *                                  .doesNotContain(&quot;Lannisters always pay their debts&quot;);</code></pre>
   *
   * <p>
   * Following requirements have to be met to extract method results:
   * <ul>
   * <li>method has to be public,</li>
   * <li>method cannot accept any arguments,</li>
   * <li>method cannot return void.</li>
   * </ul>
   * <p>
   * Note that the order of extracted values is consistent with the order of the array under test.
   *
   * @param method the name of the method which result is to be extracted from the array under test
   * @return a new assertion object whose object under test is the array of extracted values.
   * @throws IllegalArgumentException if no method exists with the given name, or method is not public, or method does
   *           return void, or method accepts arguments.
   */
  public ObjectArrayAssert<Object> extractingResultOf(String method) {
    Object[] values = FieldsOrPropertiesExtractor.extract(actual, resultOf(method));
    return new ObjectArrayAssert<>(values);
  }

  /**
   * Extract the result of given method invocation from the array's elements under test into a new array, this new array
   * becoming the array under test.
   * <p>
   * It allows you to test a method results of the array's elements instead of testing the elements themselves, it can be
   * sometimes much less work!
   * <p>
   * It is especially useful for classes that does not conform to Java Bean's getter specification (i.e. public String
   * toString() or public String status() instead of public String getStatus()).
   * <p>
   * Let's take an example to make things clearer :
   * <pre><code class='java'> // Build a array of WesterosHouse, a WesterosHouse has a method: public String sayTheWords()
   * WesterosHouse[] greatHousesOfWesteros = new WesterosHouse[] { new WesterosHouse(&quot;Stark&quot;, &quot;Winter is Coming&quot;),
   *     new WesterosHouse(&quot;Lannister&quot;, &quot;Hear Me Roar!&quot;), new WesterosHouse(&quot;Greyjoy&quot;, &quot;We Do Not Sow&quot;),
   *     new WesterosHouse(&quot;Baratheon&quot;, &quot;Our is the Fury&quot;), new WesterosHouse(&quot;Martell&quot;, &quot;Unbowed, Unbent, Unbroken&quot;),
   *     new WesterosHouse(&quot;Tyrell&quot;, &quot;Growing Strong&quot;) };
   *
   * // let's verify the words of the great houses of Westeros:
   * assertThat(greatHousesOfWesteros).extractingResultOf(&quot;sayTheWords&quot;, String.class)
   *                                  .contains(&quot;Winter is Coming&quot;, &quot;We Do Not Sow&quot;, &quot;Hear Me Roar&quot;)
   *                                  .doesNotContain(&quot;Lannisters always pay their debts&quot;);</code></pre>
   *
   * <p>
   * Following requirements have to be met to extract method results:
   * <ul>
   * <li>method has to be public,</li>
   * <li>method can not accept any arguments,</li>
   * <li>method can not return void.</li>
   * </ul>
   * <p>
   * Note that the order of extracted values is consistent with the order of the array under test.
   *
   * @param method the name of the method which result is to be extracted from the array under test
   * @param extractingType type to return
   * @return a new assertion object whose object under test is the array of extracted values.
   * @throws IllegalArgumentException if no method exists with the given name, or method is not public, or method does
   *           return void, or method accepts arguments.
   */
  public <P> ObjectArrayAssert<P> extractingResultOf(String method, Class<P> extractingType) {
    @SuppressWarnings("unchecked")
    P[] values = (P[]) FieldsOrPropertiesExtractor.extract(actual, resultOf(method));
    return new ObjectArrayAssert<>(values);
  }

  /**
   * Enable hexadecimal object representation of Iterable elements instead of standard java representation in error
   * messages.
   * <p>
   * It can be useful to better understand what the error was with a more meaningful error message.
   * <p>
   * Example
   * <pre><code class='java'> assertThat(new Byte[] { 0x10, 0x20 }).inHexadecimal().contains(new Byte[] { 0x30 });</code></pre>
   *
   * With standard error message:
   * <pre><code class='java'> Expecting:
   *  <[16, 32]>
   * to contain:
   *  <[48]>
   * but could not find:
   *  <[48]></code></pre>
   *
   * With Hexadecimal error message:
   * <pre><code class='java'> Expecting:
   *  <[0x10, 0x20]>
   * to contain:
   *  <[0x30]>
   * but could not find:
   *  <[0x30]></code></pre>
   *
   * @return {@code this} assertion object.
   */
  @Override
  public S inHexadecimal() {
    return super.inHexadecimal();
  }

  @Override
  public S inBinary() {
    return super.inBinary();
  }

  /**
   * Filter the array under test keeping only elements having a property or field equal to {@code expectedValue}, the
   * property/field is specified by {@code propertyOrFieldName} parameter.
   * <p>
   * The filter first tries to get the value from a property (named {@code propertyOrFieldName}), if no such property
   * exists it tries to read the value from a field. Reading private fields is supported by default, this can be
   * globally disabled by calling {@link Assertions#setAllowExtractingPrivateFields(boolean)
   * Assertions.setAllowExtractingPrivateFields(false)}.
   * <p>
   * When reading <b>nested</b> property/field, if an intermediate value is null the whole nested property/field is
   * considered to be null, thus reading "address.street.name" value will return null if "street" value is null.
   * <p>
   *
   * As an example, let's check all employees 800 years old (yes, special employees):
   * <pre><code class='java'> Employee yoda   = new Employee(1L, new Name("Yoda"), 800);
   * Employee obiwan = new Employee(2L, new Name("Obiwan"), 800);
   * Employee luke   = new Employee(3L, new Name("Luke", "Skywalker"), 26);
   * Employee noname = new Employee(4L, null, 50);
   *
   * Employee[] employees = new Employee[] { yoda, luke, obiwan, noname };
   *
   * assertThat(employees).filteredOn("age", 800)
   *                      .containsOnly(yoda, obiwan);</code></pre>
   *
   * Nested properties/fields are supported:
   * <pre><code class='java'> // Name is bean class with 'first' and 'last' String properties
   *
   * // name is null for noname => it does not match the filter on "name.first"
   * assertThat(employees).filteredOn("name.first", "Luke")
   *                      .containsOnly(luke);
   *
   * assertThat(employees).filteredOn("name.last", "Vader")
   *                      .isEmpty();</code></pre>
   * <p>
   * If you want to filter on null value, use {@link #filteredOnNull(String)} as Java will resolve the call to
   * {@link #filteredOn(String, FilterOperator)} instead of this method.
   * <p>
   * An {@link IntrospectionError} is thrown if the given propertyOrFieldName can't be found in one of the array
   * elements.
   * <p>
   * You can chain filters:
   * <pre><code class='java'> // fellowshipOfTheRing is an array of TolkienCharacter having race and name fields
   * // 'not' filter is statically imported from Assertions.not
   *
   * assertThat(fellowshipOfTheRing).filteredOn("race.name", "Man")
   *                                .filteredOn("name", not("Boromir"))
   *                                .containsOnly(aragorn);</code></pre>
   * If you need more complex filter, use {@link #filteredOn(Condition)} and provide a {@link Condition} to specify the
   * filter to apply.
   *
   * @param propertyOrFieldName the name of the property or field to read
   * @param expectedValue the value to compare element's property or field with
   * @return a new assertion object with the filtered array under test
   * @throws IllegalArgumentException if the given propertyOrFieldName is {@code null} or empty.
   * @throws IntrospectionError if the given propertyOrFieldName can't be found in one of the array elements.
   */
  @SuppressWarnings("unchecked")
  public S filteredOn(String propertyOrFieldName, Object expectedValue) {
    Iterable<? extends T> filteredIterable = filter(actual).with(propertyOrFieldName, expectedValue).get();
    return (S) new ObjectArrayAssert<>(toArray(filteredIterable));
  }

  /**
   * Filter the array under test keeping only elements whose property or field specified by {@code propertyOrFieldName}
   * is null.
   * <p>
   * exists it tries to read the value from a field. Reading private fields is supported by default, this can be
   * globally disabled by calling {@link Assertions#setAllowExtractingPrivateFields(boolean)
   * Assertions.setAllowExtractingPrivateFields(false)}.
   * <p>
   * When reading <b>nested</b> property/field, if an intermediate value is null the whole nested property/field is
   * considered to be null, thus reading "address.street.name" value will return null if "street" value is null.
   * <p>
   * As an example, let's check all employees 800 years old (yes, special employees):
   * <pre><code class='java'> Employee yoda   = new Employee(1L, new Name("Yoda"), 800);
   * Employee obiwan = new Employee(2L, new Name("Obiwan"), 800);
   * Employee luke   = new Employee(3L, new Name("Luke", "Skywalker"), 26);
   * Employee noname = new Employee(4L, null, 50);
   *
   * Employee[] employees = new Employee[] { yoda, luke, obiwan, noname };
   *
   * assertThat(employees).filteredOnNull("name")
   *                      .containsOnly(noname);</code></pre>
   *
   * Nested properties/fields are supported:
   * <pre><code class='java'> // Name is bean class with 'first' and 'last' String properties
   *
   * assertThat(employees).filteredOnNull("name.last")
   *                      .containsOnly(yoda, obiwan, noname);</code></pre>
   *
   * An {@link IntrospectionError} is thrown if the given propertyOrFieldName can't be found in one of the array
   * elements.
   * <p>
   * If you need more complex filter, use {@link #filteredOn(Condition)} and provide a {@link Condition} to specify the
   * filter to apply.
   *
   * @param propertyOrFieldName the name of the property or field to read
   * @return a new assertion object with the filtered array under test
   * @throws IntrospectionError if the given propertyOrFieldName can't be found in one of the array elements.
   */
  public S filteredOnNull(String propertyOrFieldName) {
    // need to cast nulll to Object otherwise it calls :
    // filteredOn(String propertyOrFieldName, FilterOperation<?> filterOperation)
    return filteredOn(propertyOrFieldName, (Object) null);
  }

  /**
   * Filter the array under test keeping only elements having a property or field matching the filter expressed with
   * the {@link FilterOperator}, the property/field is specified by {@code propertyOrFieldName} parameter.
   * <p>
   * The existing filters are :
   * <ul>
   * <li> {@link Assertions#not(Object) not(Object)}</li>
   * <li> {@link Assertions#in(Object...) in(Object...)}</li>
   * <li> {@link Assertions#notIn(Object...) notIn(Object...)}</li>
   * </ul>
   * <p>
   * Whatever filter is applied, it first tries to get the value from a property (named {@code propertyOrFieldName}), if
   * no such property exists it tries to read the value from a field. Reading private fields is supported by default,
   * this can be globally disabled by calling {@link Assertions#setAllowExtractingPrivateFields(boolean)
   * Assertions.setAllowExtractingPrivateFields(false)}.
   * <p>
   * When reading <b>nested</b> property/field, if an intermediate value is null the whole nested property/field is
   * considered to be null, thus reading "address.street.name" value will return null if "street" value is null.
   * <p>
   *
   * As an example, let's check stuff on some special employees :
   * <pre><code class='java'> Employee yoda   = new Employee(1L, new Name("Yoda"), 800);
   * Employee obiwan = new Employee(2L, new Name("Obiwan"), 800);
   * Employee luke   = new Employee(3L, new Name("Luke", "Skywalker"), 26);
   *
   * Employee[] employees = new Employee[] { yoda, luke, obiwan, noname };
   *
   * // 'not' filter is statically imported from Assertions.not
   * assertThat(employees).filteredOn("age", not(800))
   *                      .containsOnly(luke);
   *
   * // 'in' filter is statically imported from Assertions.in
   * // Name is bean class with 'first' and 'last' String properties
   * assertThat(employees).filteredOn("name.first", in("Yoda", "Luke"))
   *                      .containsOnly(yoda, luke);
   *
   * // 'notIn' filter is statically imported from Assertions.notIn
   * assertThat(employees).filteredOn("name.first", notIn("Yoda", "Luke"))
   *                      .containsOnly(obiwan);</code></pre>
   *
   * An {@link IntrospectionError} is thrown if the given propertyOrFieldName can't be found in one of the array
   * elements.
   * <p>
   * Note that combining filter operators is not supported, thus the following code is not correct:
   * <pre><code class='java'> // Combining filter operators like not(in(800)) is NOT supported
   * // -&gt; throws UnsupportedOperationException
   * assertThat(employees).filteredOn("age", not(in(800)))
   *                      .contains(luke);</code></pre>
   * <p>
   * You can chain filters:
   * <pre><code class='java'> // fellowshipOfTheRing is an array of TolkienCharacter having race and name fields
   * // 'not' filter is statically imported from Assertions.not
   *
   * assertThat(fellowshipOfTheRing).filteredOn("race.name", "Man")
   *                                .filteredOn("name", not("Boromir"))
   *                                .containsOnly(aragorn);</code></pre>
   *
   * If you need more complex filter, use {@link #filteredOn(Condition)} and provide a {@link Condition} to specify the
   * filter to apply.
   *
   * @param propertyOrFieldName the name of the property or field to read
   * @param filterOperator the filter operator to apply
   * @return a new assertion object with the filtered array under test
   * @throws IllegalArgumentException if the given propertyOrFieldName is {@code null} or empty.
   */
  @SuppressWarnings("unchecked")
  public S filteredOn(String propertyOrFieldName, FilterOperator<?> filterOperator) {
    checkNotNull(filterOperator);
    Filters<? extends T> filter = filter(actual).with(propertyOrFieldName);
    filterOperator.applyOn(filter);
    return (S) new ObjectArrayAssert<>(toArray(filter.get()));
  }

  /**
   * Filter the array under test keeping only elements matching the given {@link Condition}.
   * <p>
   * Let's check old employees whose age > 100:
   * <pre><code class='java'> Employee yoda   = new Employee(1L, new Name("Yoda"), 800);
   * Employee obiwan = new Employee(2L, new Name("Obiwan"), 800);
   * Employee luke   = new Employee(3L, new Name("Luke", "Skywalker"), 26);
   * Employee noname = new Employee(4L, null, 50);
   *
   * Employee[] employees = new Employee[] { yoda, luke, obiwan, noname };
   *
   * // old employee condition, "old employees" describes the condition in error message
   * // you just have to implement 'matches' method
   * Condition&lt;Employee&gt; oldEmployees = new Condition&lt;Employee&gt;("old employees") {
   *       {@literal @}Override
   *       public boolean matches(Employee employee) {
   *         return employee.getAge() > 100;
   *       }
   *     };
   *   }
   * assertThat(employees).filteredOn(oldEmployees)
   *                      .containsOnly(yoda, obiwan);</code></pre>
   *
   * You can combine {@link Condition} with condition operator like {@link Not}:
   * <pre><code class='java'> // 'not' filter is statically imported from Assertions.not
   * assertThat(employees).filteredOn(not(oldEmployees))
   *                      .contains(luke, noname);</code></pre>
   *
   * @param condition the filter condition / predicate
   * @return a new assertion object with the filtered array under test
   * @throws IllegalArgumentException if the given condition is {@code null}.
   */
  @SuppressWarnings("unchecked")
  public S filteredOn(Condition<? super T> condition) {
    Iterable<? extends T> filteredIterable = filter(actual).being(condition).get();
    return (S) new ObjectArrayAssert<>(toArray(filteredIterable));
  }

  /**
   * Filter the iterable under test keeping only elements matching the given {@link Predicate}.
   * <p>
   * Example : check old employees whose age > 100:
   * 
   * <pre><code class='java'> Employee yoda   = new Employee(1L, new Name("Yoda"), 800);
   * Employee obiwan = new Employee(2L, new Name("Obiwan"), 800);
   * Employee luke   = new Employee(3L, new Name("Luke", "Skywalker"), 26);
   * 
   * Employee[] employees = new Employee[] { yoda, luke, obiwan };
   * 
   * assertThat(employees).filteredOn(employee -> employee.getAge() > 100)
   *                      .containsOnly(yoda, obiwan);</code></pre>
   * 
   * @param predicate the filter predicate
   * @return a new assertion object with the filtered array under test
   * @throws IllegalArgumentException if the given predicate is {@code null}.
   */
  @SuppressWarnings("unchecked")
  public S filteredOn(Predicate<? super T> predicate) {
    if (predicate == null) throw new IllegalArgumentException("The filter predicate should not be null");
    return (S) new ObjectArrayAssert<>(stream(actual).filter(predicate).toArray());
  }

  /**
   * Verifies that all elements match the given {@link Predicate}.
   * <p>
   * Example :
   * <pre><code class='java'> String[] abc  = new String[] {"a", "b", "c"};
   * String[] abcc  = new String[] {"a", "b", "cc"};
   *
   * // assertion will pass
   * assertThat(abc).allMatch(s -&gt; s.length() == 1);
   * 
   * // assertion will fail
   * assertThat(abcc).allMatch(s -&gt; s.length() == 1);</code></pre>
   * 
   * Note that you can achieve the same result with {@link #are(Condition) are(Condition)} or {@link #have(Condition) have(Condition)}.
   *
   * @param predicate the given {@link Predicate}.
   * @return {@code this} object.
   * @throws NullPointerException if the given predicate is {@code null}.
   * @throws AssertionError if an element cannot be cast to T.
   * @throws AssertionError if one or more elements don't satisfy the given predicate.
   */
  @Override
  public S allMatch(Predicate<? super T> condition) {
    iterables.assertAllMatch(info, newArrayList(actual), condition);
    return myself;
  }

}<|MERGE_RESOLUTION|>--- conflicted
+++ resolved
@@ -1459,26 +1459,10 @@
    *   new TolkienCharacter(&quot;Aragorn&quot;, 87, MAN,
    *   new TolkienCharacter(&quot;Boromir&quot;, 37, MAN)
    * };
-<<<<<<< HEAD
-   * 
+   *
    * // fellowship has hobbitses, right, my presioussss?
    * assertThat(fellowshipOfTheRing).extracting(TolkienCharacter::getRace).contains(HOBBIT);</code></pre>
    * 
-=======
-   *
-   *
-   * // this extracts the race
-   * Extractor&lt;TolkienCharacter, Race&gt; race = new Extractor&lt;TolkienCharacter, Race&gt;() {
-   *    &commat;Override
-   *    public Race extract(TolkienCharacter input) {
-   *        return input.getRace();
-   *    }
-   * }
-   *
-   * // fellowship has hobbitses, right, my presioussss?
-   * assertThat(fellowshipOfTheRing).extracting(race).contains(HOBBIT);</code></pre>
-   *
->>>>>>> 1c5101cb
    * Note that the order of extracted property/field values is consistent with the iteration order of the Iterable under
    * test, for example if it's a {@link HashSet}, you won't be able to make any assumptions on the extracted values
    * order.
@@ -1572,18 +1556,7 @@
    * CartoonCharacter pebbles = new CartoonCharacter("Pebbles Flintstone");
    * CartoonCharacter fred = new CartoonCharacter("Fred Flintstone");
    * fred.getChildren().add(pebbles);
-<<<<<<< HEAD
    * 
-=======
-   *
-   * Extractor&lt;CartoonCharacter, List&lt;CartoonCharacter&gt;&gt; childrenOf = new Extractor&lt;CartoonCharacter, List&lt;CartoonCharacter&gt;&gt;() {
-   *    &commat;Override
-   *    public List&lt;CartoonChildren&gt; extract(CartoonCharacter input) {
-   *        return input.getChildren();
-   *    }
-   * }
-   *
->>>>>>> 1c5101cb
    * CartoonCharacter[] parents = new CartoonCharacter[] { homer, fred };
    * // check children
    * assertThat(parents).flatExtracting(CartoonCharacter::getChildren)
