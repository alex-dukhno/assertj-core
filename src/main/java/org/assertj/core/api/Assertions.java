/**
 * Licensed under the Apache License, Version 2.0 (the "License"); you may not use this file except in compliance with
 * the License. You may obtain a copy of the License at
 *
 * http://www.apache.org/licenses/LICENSE-2.0
 *
 * Unless required by applicable law or agreed to in writing, software distributed under the License is distributed on
 * an "AS IS" BASIS, WITHOUT WARRANTIES OR CONDITIONS OF ANY KIND, either express or implied. See the License for the
 * specific language governing permissions and limitations under the License.
 *
 * Copyright 2012-2015 the original author or authors.
 */
package org.assertj.core.api;

import java.io.File;
import java.io.InputStream;
import java.math.BigDecimal;
import java.nio.charset.Charset;
import java.nio.file.Path;
import java.text.DateFormat;
import java.time.LocalDate;
import java.time.LocalDateTime;
import java.time.LocalTime;
import java.time.ZonedDateTime;
import java.util.Date;
import java.util.Iterator;
import java.util.List;
import java.util.Map;
<<<<<<< HEAD
import java.util.Optional;
import java.util.concurrent.Callable;
=======
>>>>>>> 7a3db344

import org.assertj.core.api.ThrowableAssert.ThrowingCallable;
import org.assertj.core.api.filter.Filters;
import org.assertj.core.condition.AllOf;
import org.assertj.core.condition.AnyOf;
import org.assertj.core.condition.DoesNotHave;
import org.assertj.core.condition.Not;
import org.assertj.core.data.Index;
import org.assertj.core.data.MapEntry;
import org.assertj.core.data.Offset;
import org.assertj.core.groups.Properties;
import org.assertj.core.groups.Tuple;
import org.assertj.core.util.Files;
import org.assertj.core.util.FilesException;
import org.assertj.core.util.introspection.FieldSupport;

/**
 * Entry point for assertion methods for different data types. Each method in this class is a static factory for the
 * type-specific assertion objects. The purpose of this class is to make test code more readable.
 * <p>
 * For example:
 * <p/>
 *
 * <pre><code class='java'>
 * int removed = employees.removeFired();
 * {@link Assertions#assertThat(int) assertThat}(removed).{@link IntegerAssert#isZero isZero}();
 *
 * List&lt;Employee&gt; newEmployees = employees.hired(TODAY);
 * {@link Assertions#assertThat(Iterable) assertThat}(newEmployees).{@link IterableAssert#hasSize(int) hasSize}(6);
 * </code></pre>
 * <p/>
 * </p>
 *
 * @author Alex Ruiz
 * @author Yvonne Wang
 * @author David DIDIER
 * @author Ted Young
 * @author Joel Costigliola
 * @author Matthieu Baechler
 * @author Mikhail Mazursky
 * @author Nicolas François
 * @author Julien Meddah
 * @author William Delanoue
 */
public class Assertions {

  
  /**
   * Create assertion for {@link java.util.Optional}.
   *
   * @param optional the actual value.
   * @param <T>      the type of the value contained in the {@link java.util.Optional}.
   *
   * @return the created assertion objet.
   */
  public static <T> OptionalAssert<T> assertThat(Optional<T> optional) {
    return new OptionalAssert<>(optional);
  }
  
  /**
   * Creates a new instance of <code>{@link BigDecimalAssert}</code>.
   *
   * @param actual the actual value.
   * @return the created assertion object.
   */
  public static AbstractBigDecimalAssert<?> assertThat(BigDecimal actual) {
    return new BigDecimalAssert(actual);
  }

  /**
   * Creates a new instance of <code>{@link BooleanAssert}</code>.
   *
   * @param actual the actual value.
   * @return the created assertion object.
   */
  public static AbstractBooleanAssert<?> assertThat(boolean actual) {
    return new BooleanAssert(actual);
  }

  /**
   * Creates a new instance of <code>{@link BooleanAssert}</code>.
   *
   * @param actual the actual value.
   * @return the created assertion object.
   */
  public static AbstractBooleanAssert<?> assertThat(Boolean actual) {
    return new BooleanAssert(actual);
  }

  /**
   * Creates a new instance of <code>{@link BooleanArrayAssert}</code>.
   *
   * @param actual the actual value.
   * @return the created assertion object.
   */
  public static AbstractBooleanArrayAssert<?> assertThat(boolean[] actual) {
    return new BooleanArrayAssert(actual);
  }

  /**
   * Creates a new instance of <code>{@link ByteAssert}</code>.
   *
   * @param actual the actual value.
   * @return the created assertion object.
   */
  public static AbstractByteAssert<?> assertThat(byte actual) {
    return new ByteAssert(actual);
  }

  /**
   * Creates a new instance of <code>{@link ByteAssert}</code>.
   *
   * @param actual the actual value.
   * @return the created assertion object.
   */
  public static AbstractByteAssert<?> assertThat(Byte actual) {
    return new ByteAssert(actual);
  }

  /**
   * Creates a new instance of <code>{@link ByteArrayAssert}</code>.
   *
   * @param actual the actual value.
   * @return the created assertion object.
   */
  public static AbstractByteArrayAssert<?> assertThat(byte[] actual) {
    return new ByteArrayAssert(actual);
  }

  /**
   * Creates a new instance of <code>{@link CharacterAssert}</code>.
   *
   * @param actual the actual value.
   * @return the created assertion object.
   */
  public static AbstractCharacterAssert<?> assertThat(char actual) {
    return new CharacterAssert(actual);
  }

  /**
   * Creates a new instance of <code>{@link CharArrayAssert}</code>.
   *
   * @param actual the actual value.
   * @return the created assertion object.
   */
  public static AbstractCharArrayAssert<?> assertThat(char[] actual) {
    return new CharArrayAssert(actual);
  }

  /**
   * Creates a new instance of <code>{@link CharacterAssert}</code>.
   *
   * @param actual the actual value.
   * @return the created assertion object.
   */
  public static AbstractCharacterAssert<?> assertThat(Character actual) {
    return new CharacterAssert(actual);
  }

  /**
   * Creates a new instance of <code>{@link ClassAssert}</code>
   *
   * @param actual the actual value.
   * @return the created assertion object.
   */
  public static AbstractClassAssert<?> assertThat(Class<?> actual) {
    return new ClassAssert(actual);
  }

  /**
   * Creates a new instance of <code>{@link GenericComparableAssert}</code> with
   * standard comparison semantics.
   *
   * @param actual the actual value.
   * @return the created assertion object.
   */
  public static <T extends Comparable<? super T>> AbstractComparableAssert<?, T> assertThat(T actual) {
    return new GenericComparableAssert<>(actual);
  }

  /**
   * Creates a new instance of <code>{@link IterableAssert}</code>.
   *
   * @param actual the actual value.
   * @return the created assertion object.
   */
  public static <T> AbstractIterableAssert<?, ? extends Iterable<? extends T>, T> assertThat(Iterable<? extends T> actual) {
    return new IterableAssert<>(actual);
  }

  /**
   * Creates a new instance of <code>{@link IterableAssert}</code>.
   * <p/>
   * <b>Be aware that calls to most methods on returned IterableAssert will consume Iterator so it won't be possible to
   * iterate over it again.</b> Calling multiple methods on returned IterableAssert is safe as Iterator's elements are
   * cached by IterableAssert first time Iterator is consumed.
   *
   * @param actual the actual value.
   * @return the created assertion object.
   */
  public static <T> AbstractIterableAssert<?, ? extends Iterable<? extends T>, T> assertThat(Iterator<? extends T> actual) {
    return new IterableAssert<>(actual);
  }

  /**
   * Creates a new instance of <code>{@link DoubleAssert}</code>.
   *
   * @param actual the actual value.
   * @return the created assertion object.
   */
  public static AbstractDoubleAssert<?> assertThat(double actual) {
    return new DoubleAssert(actual);
  }

  /**
   * Creates a new instance of <code>{@link DoubleAssert}</code>.
   *
   * @param actual the actual value.
   * @return the created assertion object.
   */
  public static AbstractDoubleAssert<?> assertThat(Double actual) {
    return new DoubleAssert(actual);
  }

  /**
   * Creates a new instance of <code>{@link DoubleArrayAssert}</code>.
   *
   * @param actual the actual value.
   * @return the created assertion object.
   */
  public static AbstractDoubleArrayAssert<?> assertThat(double[] actual) {
    return new DoubleArrayAssert(actual);
  }

  /**
   * Creates a new instance of <code>{@link FileAssert}</code>.
   *
   * @param actual the actual value.
   * @return the created assertion object.
   */
  public static AbstractFileAssert<?> assertThat(File actual) {
    return new FileAssert(actual);
  }

  /**
   * Creates a new instance of {@link PathAssert}
   *
   * @param actual the path to test
   * @return the created assertion object
   */
  public static AbstractPathAssert<?> assertThat(Path actual)
  {
    return new PathAssert(actual);
  }

  /**
   * Creates a new instance of <code>{@link InputStreamAssert}</code>.
   *
   * @param actual the actual value.
   * @return the created assertion object.
   */
  public static AbstractInputStreamAssert<?, ? extends InputStream> assertThat(InputStream actual) {
    return new InputStreamAssert(actual);
  }

  /**
   * Creates a new instance of <code>{@link FloatAssert}</code>.
   *
   * @param actual the actual value.
   * @return the created assertion object.
   */
  public static AbstractFloatAssert<?> assertThat(float actual) {
    return new FloatAssert(actual);
  }

  /**
   * Creates a new instance of <code>{@link FloatAssert}</code>.
   *
   * @param actual the actual value.
   * @return the created assertion object.
   */
  public static AbstractFloatAssert<?> assertThat(Float actual) {
    return new FloatAssert(actual);
  }

  /**
   * Creates a new instance of <code>{@link FloatArrayAssert}</code>.
   *
   * @param actual the actual value.
   * @return the created assertion object.
   */
  public static AbstractFloatArrayAssert<?> assertThat(float[] actual) {
    return new FloatArrayAssert(actual);
  }

  /**
   * Creates a new instance of <code>{@link IntegerAssert}</code>.
   *
   * @param actual the actual value.
   * @return the created assertion object.
   */
  public static AbstractIntegerAssert<?> assertThat(int actual) {
    return new IntegerAssert(actual);
  }

  /**
   * Creates a new instance of <code>{@link IntArrayAssert}</code>.
   *
   * @param actual the actual value.
   * @return the created assertion object.
   */
  public static AbstractIntArrayAssert<?> assertThat(int[] actual) {
    return new IntArrayAssert(actual);
  }

  /**
   * Creates a new instance of <code>{@link IntegerAssert}</code>.
   *
   * @param actual the actual value.
   * @return the created assertion object.
   */
  public static AbstractIntegerAssert<?> assertThat(Integer actual) {
    return new IntegerAssert(actual);
  }

  /**
   * Creates a new instance of <code>{@link ListAssert}</code>.
   *
   * @param actual the actual value.
   * @return the created assertion object.
   */
  public static <T> AbstractListAssert<?, ? extends List<? extends T>, T> assertThat(List<? extends T> actual) {
    return new ListAssert<>(actual);
  }

  /**
   * Creates a new instance of <code>{@link LongAssert}</code>.
   *
   * @param actual the actual value.
   * @return the created assertion object.
   */
  public static AbstractLongAssert<?> assertThat(long actual) {
    return new LongAssert(actual);
  }

  /**
   * Creates a new instance of <code>{@link LongAssert}</code>.
   *
   * @param actual the actual value.
   * @return the created assertion object.
   */
  public static AbstractLongAssert<?> assertThat(Long actual) {
    return new LongAssert(actual);
  }

  /**
   * Creates a new instance of <code>{@link LongArrayAssert}</code>.
   *
   * @param actual the actual value.
   * @return the created assertion object.
   */
  public static AbstractLongArrayAssert<?> assertThat(long[] actual) {
    return new LongArrayAssert(actual);
  }

  /**
   * Creates a new instance of <code>{@link ObjectAssert}</code>.
   *
   * @param actual the actual value.
   * @return the created assertion object.
   */
  public static <T> AbstractObjectAssert<?, T> assertThat(T actual) {
    return new ObjectAssert<>(actual);
  }

  /**
   * Returns the given assertion. This method improves code readability by surrounding the given assertion with
   * <code>assertThat</code>.
   * <p>
   * Consider for example the following MyButton and MyButtonAssert classes:
   *
   * <pre><code class='java'>
   * public class MyButton extends JButton {
   *
   *   private boolean blinking;
   *
   *   public boolean isBlinking() { return this.blinking; }
   *
   *   public void setBlinking(boolean blink) { this.blinking = blink; }
   *
   * }
   *
   * private static class MyButtonAssert implements AssertDelegateTarget {
   *
   *   private MyButton button;
   *   MyButtonAssert(MyButton button) { this.button = button; }
   *
   *   void isBlinking() {
   *     // standard assertion from core Assertions.assertThat
   *     assertThat(button.isBlinking()).isTrue();
   *   }
   *
   *   void isNotBlinking() {
   *     // standard assertion from core Assertions.assertThat
   *     assertThat(button.isBlinking()).isFalse();
   *   }
   * }
   * </code></pre>
   *
   * As MyButtonAssert implements AssertDelegateTarget, you can use <code>assertThat(buttonAssert).isBlinking();</code>
   * instead of <code>buttonAssert.isBlinking();</code> to have easier to read assertions.
   *
   * <pre><code class='java'>
   * {@literal @}Test
   * public void AssertDelegateTarget_example() {
   *
   *   MyButton button = new MyButton();
   *   MyButtonAssert buttonAssert = new MyButtonAssert(button);
   *
   *   // you can encapsulate MyButtonAssert assertions methods within assertThat
   *   assertThat(buttonAssert).isNotBlinking(); // same as : buttonAssert.isNotBlinking();
   *
   *   button.setBlinking(true);
   *
   *   assertThat(buttonAssert).isBlinking(); // same as : buttonAssert.isBlinking();
   * }
   * </code></pre>
   * 
   * @param <T> the generic type of the user-defined assert.
   * @param assertion the assertion to return.
   * @return the given assertion.
   */
  public static <T extends AssertDelegateTarget> T assertThat(T assertion) {
    return assertion;
  }

  /**
   * Delegates the creation of the {@link Assert} to the {@link AssertProvider#assertThat()} of the given component.
   * 
   * <p>
   * Read the comments on {@link AssertProvider} for an example of its usage.
   * </p>
   * 
   * @param component
   *          the component that creates its own assert
   * @return the associated {@link Assert} of the given component
   */
  public static <T> T assertThat(final AssertProvider<T> component) {
    return component.assertThat();
  }

  /**
   * Creates a new instance of <code>{@link ObjectArrayAssert}</code>.
   *
   * @param actual the actual value.
   * @return the created assertion object.
   */
  public static <T> AbstractObjectArrayAssert<?, T> assertThat(T[] actual) {
    return new ObjectArrayAssert<>(actual);
  }

  /**
   * Creates a new instance of <code>{@link MapAssert}</code>.
   * <p>
   * Returned type is {@link MapAssert} as it overrides method to annotate them with {@link SafeVarargs} avoiding
   * annoying warnings.
   * 
   * @param actual the actual value.
   * @return the created assertion object.
   */
  public static <K, V> MapAssert<K, V> assertThat(Map<K, V> actual) {
    return new MapAssert<>(actual);
  }

  /**
   * Creates a new instance of <code>{@link ShortAssert}</code>.
   *
   * @param actual the actual value.
   * @return the created assertion object.
   */
  public static AbstractShortAssert<?> assertThat(short actual) {
    return new ShortAssert(actual);
  }

  /**
   * Creates a new instance of <code>{@link ShortAssert}</code>.
   *
   * @param actual the actual value.
   * @return the created assertion object.
   */
  public static AbstractShortAssert<?> assertThat(Short actual) {
    return new ShortAssert(actual);
  }

  /**
   * Creates a new instance of <code>{@link ShortArrayAssert}</code>.
   *
   * @param actual the actual value.
   * @return the created assertion object.
   */
  public static AbstractShortArrayAssert<?> assertThat(short[] actual) {
    return new ShortArrayAssert(actual);
  }

  /**
   * Creates a new instance of <code>{@link CharSequenceAssert}</code>.
   *
   * @param actual the actual value.
   * @return the created assertion object.
   */
  public static AbstractCharSequenceAssert<?, ? extends CharSequence> assertThat(CharSequence actual) {
    return new CharSequenceAssert(actual);
  }

  /**
   * Creates a new instance of <code>{@link StringAssert}</code>.
   *
   * @param actual the actual value.
   * @return the created assertion object.
   */
  public static AbstractCharSequenceAssert<?, String> assertThat(String actual) {
    return new StringAssert(actual);
  }

  /**
   * Creates a new instance of <code>{@link DateAssert}</code>.
   *
   * @param actual the actual value.
   * @return the created assertion object.
   */
  public static AbstractDateAssert<?> assertThat(Date actual) {
    return new DateAssert(actual);
  }

  /**
   * Creates a new instance of <code>{@link ZonedDateTimeAssert}</code>.
   *
   * @param actual the actual value.
   * @return the created assertion object.
   */
  public static AbstractZonedDateTimeAssert<?> assertThat(ZonedDateTime date) {
    return new ZonedDateTimeAssert(date);
  }

  /**
   * Creates a new instance of <code>{@link LocalDateTimeAssert}</code>.
   *
   * @param actual the actual value.
   * @return the created assertion object.
   */
  public static AbstractLocalDateTimeAssert<?> assertThat(LocalDateTime localDateTime) {
    return new LocalDateTimeAssert(localDateTime);
  }
  
  /**
   * Creates a new instance of <code>{@link LocalTimeAssert}</code>.
   *
   * @param actual the actual value.
   * @return the created assertion object.
   */
  public static AbstractLocalTimeAssert<?> assertThat(LocalTime actual) {
	return new LocalTimeAssert(actual);
  }
  
  /**
   * Creates a new instance of <code>{@link LocalDateAssert}</code>.
   *
   * @param actual the actual value.
   * @return the created assertion object.
   */
  public static AbstractLocalDateAssert<?> assertThat(LocalDate localDate) {
	return new LocalDateAssert(localDate);
  }
  
  /**
   * Creates a new instance of <code>{@link ThrowableAssert}</code>.
   *
   * @param actual the actual value.
   * @return the created {@link ThrowableAssert}.
   */
  public static AbstractThrowableAssert<?, ? extends Throwable> assertThat(Throwable actual) {
    return new ThrowableAssert(actual);
  }

  /**
   * Allows to capture and then assert on a {@link Throwable} more easily when used with Java 8 lambdas.
   * 
   * <p>
<<<<<<< HEAD
   * Example with lambda:
   * 
   * <pre><code class='java'>
   * Jedi yoda = new Jedi("Yoda", "Green");
   * assertThatExceptionThrownBy(() -> { throw new Exception(yoda + " is no Sith"); })
   *                           .isInstanceOf(Exception.class)
   *                           .hasMessage(yoda + " is no Sith");
   * </code></pre>
   * 
   * Example with {@link Callable}:
=======
   * Java 8 example :
   * </p>
>>>>>>> 7a3db344
   * 
   * <pre><code class='java'>
   *  {@literal @}Test
   *  public void testException() {
   *    assertThatThrownBy(() -> { throw new Exception("boom!") }).isInstanceOf(Exception.class)
   *                                                              .hasMessageContaining("boom");
   *  }
   * </code></pre>
   * 
   * <p>
   * Java 7 example :
   * </p>
   * 
   * <pre><code class='java'>
   * assertThatThrownBy(new ThrowingCallable()
   * 
   *   {@literal @}Override
   *   public Void call() throws Exception {
   *     throw new Exception("boom!");
   *   }
   *   
   * }).isInstanceOf(Exception.class)
   *   .hasMessageContaining("boom");
   * </code></pre>
   *
   * @param shouldRaiseThrowable The {@link ThrowingCallable} or lambda with the code that should raise the throwable.
   * @return The captured exception or <code>null</code> if none was raised by the callable.
   */
  public static AbstractThrowableAssert<?, ? extends Throwable> assertThatThrownBy(ThrowingCallable shouldRaiseThrowable) {
    return new ThrowableAssert(catchThrowable(shouldRaiseThrowable)).hasBeenThrown();
  }

  /**
   * Allows to catch an {@link Throwable} more easily when used with Java 8 lambdas.
   *
   * <p>
   * This caught {@link Throwable} can then be asserted.
   * </p>
   * 
   * <p>
   * Java 8 example:
   * </p>
   * 
   * <pre><code class='java'>
   *  {@literal @}Test
   *  public void testException() {
   *    // when
   *    Throwable thrown = catchThrowable(() -> { throw new Exception("boom!") });
   *
   *    // then
   *    assertThat(thrown).isInstanceOf(Exception.class)
   *                      .hasMessageContaining("boom");
   *  }
   * </code></pre>
   *
   * <p>
   * Java 7 example:
   * </p>
   * 
   * <pre><code class='java'>
   * {@literal @}Test
   * public void testException() {
   *   // when
   *   Throwable thrown = catchThrowable(new ThrowingCallable()
   *   
   *     {@literal @}Override
   *     public Void call() throws Exception {
   *       throw new Exception("boom!");
   *     }
   *     
   *   })
   *   // then
   *   assertThat(thrown).isInstanceOf(Exception.class)
   *                     .hasMessageContaining("boom");
   * }
   * </code></pre>
   *
   * @param shouldRaiseThrowable The lambda with the code that should raise the exception.
   * @return The captured exception or <code>null</code> if none was raised by the callable.
   */
  public static Throwable catchThrowable(ThrowingCallable shouldRaiseThrowable) {
    return ThrowableAssert.catchThrowable(shouldRaiseThrowable);
  }

  // -------------------------------------------------------------------------------------------------
  // fail methods : not assertions but here to have a single entry point to all AssertJ features.
  // -------------------------------------------------------------------------------------------------

  /**
   * Only delegate to {@link Fail#setRemoveAssertJRelatedElementsFromStackTrace(boolean)} so that Assertions offers a
   * full feature entry point to all AssertJ Assert features (but you can use {@link Fail} if you prefer).
   */
  public static void setRemoveAssertJRelatedElementsFromStackTrace(boolean removeAssertJRelatedElementsFromStackTrace) {
    Fail.setRemoveAssertJRelatedElementsFromStackTrace(removeAssertJRelatedElementsFromStackTrace);
  }

  /**
   * Only delegate to {@link Fail#fail(String)} so that Assertions offers a full feature entry point to all Assertj
   * Assert features (but you can use Fail if you prefer).
   */
  public static void fail(String failureMessage) {
    Fail.fail(failureMessage);
  }

  /**
   * Only delegate to {@link Fail#fail(String, Throwable)} so that Assertions offers a full feature entry point to all
   * AssertJ features (but you can use Fail if you prefer).
   */
  public static void fail(String failureMessage, Throwable realCause) {
    Fail.fail(failureMessage, realCause);
  }

  /**
   * Only delegate to {@link Fail#failBecauseExceptionWasNotThrown(Class)} so that Assertions offers a full feature
   * entry point to all AssertJ features (but you can use Fail if you prefer).
   *
   * {@link Assertions#shouldHaveThrown(Class)} can be used as a replacement.
   */
  public static void failBecauseExceptionWasNotThrown(Class<? extends Throwable> exceptionClass) {
    Fail.shouldHaveThrown(exceptionClass);
  }

  /**
   * Only delegate to {@link Fail#shouldHaveThrown(Class)} so that Assertions offers a full feature
   * entry point to all AssertJ features (but you can use Fail if you prefer).
   */
  public static void shouldHaveThrown(Class<? extends Throwable> exceptionClass) {
    Fail.shouldHaveThrown(exceptionClass);
  }

  // ------------------------------------------------------------------------------------------------------
  // properties methods : not assertions but here to have a single entry point to all AssertJ features.
  // ------------------------------------------------------------------------------------------------------

  /**
   * Only delegate to {@link Properties#extractProperty(String)} so that Assertions offers a full feature entry point
   * to
   * all AssertJ features (but you can use {@link Properties} if you prefer).
   * <p/>
   * Typical usage is to chain <code>extractProperty</code> with <code>from</code> method, see examples below :
   * <p/>
   * 
   * <pre><code class='java'>
   * // extract simple property values having a java standard type (here String)
   * assertThat(extractProperty(&quot;name&quot;, String.class).from(fellowshipOfTheRing)).contains(&quot;
   * Boromir&quot;, &quot;Gandalf&quot;, &quot;Frodo&quot;,
   *     &quot;Legolas&quot;).doesNotContain(&quot;Sauron&quot;, &quot;Elrond&quot;);
   *
   * // extracting property works also with user's types (here Race)
   * assertThat(extractProperty(&quot;race&quot;, String.class).from(fellowshipOfTheRing)).contains(HOBBIT,
   * ELF).doesNotContain(ORC);
   *
   * // extract nested property on Race
   * assertThat(extractProperty(&quot;race.name&quot;, String.class).from(fellowshipOfTheRing)).contains(&quot;
   * Hobbit&quot;, &quot;Elf&quot;)
   *     .doesNotContain(&quot;Orc&quot;);
   * </code></pre>
   */
  public static <T> Properties<T> extractProperty(String propertyName, Class<T> propertyType) {
    return Properties.extractProperty(propertyName, propertyType);
  }

  /**
   * Only delegate to {@link Properties#extractProperty(String)} so that Assertions offers a full feature entry point
   * to
   * all AssertJ features (but you can use {@link Properties} if you prefer).
   * <p/>
   * Typical usage is to chain <code>extractProperty</code> with <code>from</code> method, see examples below :
   * <p/>
   * 
   * <pre><code class='java'>
   * // extract simple property values, as no type has been defined the extracted property will be considered as Object
   * // to define the real property type (here String) use extractProperty(&quot;name&quot;, String.class) instead.
   * assertThat(extractProperty(&quot;name&quot;).from(fellowshipOfTheRing)).contains(&quot;Boromir&quot;,
   * &quot;Gandalf&quot;, &quot;Frodo&quot;, &quot;Legolas&quot;)
   *     .doesNotContain(&quot;Sauron&quot;, &quot;Elrond&quot;);
   *
   * // extracting property works also with user's types (here Race), even though it will be considered as Object
   * // to define the real property type (here String) use extractProperty(&quot;name&quot;, Race.class) instead.
   * assertThat(extractProperty(&quot;race&quot;).from(fellowshipOfTheRing)).contains(HOBBIT, ELF).doesNotContain(ORC);
   *
   * // extract nested property on Race
   * assertThat(extractProperty(&quot;race.name&quot;).from(fellowshipOfTheRing)).contains(&quot;Hobbit&quot;,
   * &quot;Elf&quot;).doesNotContain(&quot;Orc&quot;);
   * </code></pre>
   */
  public static Properties<Object> extractProperty(String propertyName) {
    return Properties.extractProperty(propertyName);
  }

  /**
   * Utility method to build nicely a {@link Tuple} when working with {@link IterableAssert#extracting(String...)} or
   * {@link ObjectArrayAssert#extracting(String...)}
   *
   * @param values the values stored in the {@link Tuple}
   * @return the built {@link Tuple}
   */
  public static Tuple tuple(Object... values) {
    return Tuple.tuple(values);
  }

  /**
   * Globally sets whether
   * <code>{@link org.assertj.core.api.AbstractIterableAssert#extracting(String) IterableAssert#extracting(String)}</code>
   * and
   * <code>{@link org.assertj.core.api.AbstractObjectArrayAssert#extracting(String) ObjectArrayAssert#extracting(String)}</code>
   * should be allowed to extract private fields, if not and they try it fails with exception.
   *
   * @param allowExtractingPrivateFields allow private fields extraction. Default {@code true}.
   */
  public static void setAllowExtractingPrivateFields(boolean allowExtractingPrivateFields) {
    FieldSupport.extraction().setAllowUsingPrivateFields(allowExtractingPrivateFields);
  }

  /**
   * Globally sets whether the use of private fields is allowed for comparison.
   * The following (incomplete) list of methods will be impacted by this change :
   * <ul>
   * <li>
   * <code><code>{@link org.assertj.core.api.AbstractIterableAssert#usingElementComparatorOnFields(java.lang.String...)}</code>
   * </li>
   * <li><code>{@link org.assertj.core.api.AbstractObjectAssert#isEqualToComparingFieldByField(A)}</code></li>
   * </ul>
   *
   * If the value is <code>false</code> and these methods try to compare private fields, it will fail with an exception.
   *
   * @param allowComparingPrivateFields allow private fields comparison. Default {@code true}.
   */
  public static void setAllowComparingPrivateFields(boolean allowComparingPrivateFields) {
    FieldSupport.comparison().setAllowUsingPrivateFields(allowComparingPrivateFields);
  }

  // ------------------------------------------------------------------------------------------------------
  // Data utility methods : not assertions but here to have a single entry point to all AssertJ features.
  // ------------------------------------------------------------------------------------------------------

  /**
   * Only delegate to {@link MapEntry#entry(K key, V value)} so that Assertions offers a full feature entry point to
   * all
   * AssertJ features (but you can use {@link MapEntry} if you prefer).
   * <p/>
   * Typical usage is to call <code>entry</code> in MapAssert <code>contains</code> assertion, see examples below :
   * <p/>
   * 
   * <pre><code class='java'>
   * Map<Ring, TolkienCharacter> ringBearers = ... // init omitted
   * 
   * assertThat(ringBearers).contains(entry(oneRing, frodo), entry(nenya, galadriel));
   * </code></pre>
   */
  public static <K, V> MapEntry<K, V> entry(K key, V value) {
    return MapEntry.entry(key, value);
  }

  /**
   * Only delegate to {@link Index#atIndex(int)} so that Assertions offers a full feature entry point to all AssertJ
   * features (but you can use {@link Index} if you prefer).
   * <p/>
   * Typical usage :
   * <p/>
   * 
   * <pre><code class='java'>
   * List&lt;Ring&gt; elvesRings = newArrayList(vilya, nenya, narya);
   * assertThat(elvesRings).contains(vilya, atIndex(0)).contains(nenya, atIndex(1)).contains(narya, atIndex(2));
   * </code></pre>
   */
  public static Index atIndex(int index) {
    return Index.atIndex(index);
  }

  /**
   * Assertions entry point for double {@link Offset}.
   * <p/>
   * Typical usage :
   * <p/>
   * 
   * <pre><code class='java'>
   * assertThat(8.1).isEqualTo(8.0, offset(0.1));
   * </code></pre>
   */
  public static Offset<Double> offset(Double value) {
    return Offset.offset(value);
  }

  /**
   * Assertions entry point for float {@link Offset}.
   * <p/>
   * Typical usage :
   * <p/>
   * 
   * <pre><code class='java'>
   * assertThat(8.2f).isCloseTo(8.0f, offset(0.2f));
   * </code></pre>
   */
  public static Offset<Float> offset(Float value) {
    return Offset.offset(value);
  }

  /**
   * Alias for {@link #offset(Double)} to use with isCloseTo assertions.
   * <p/>
   * Typical usage :
   * <p/>
   * 
   * <pre><code class='java'>
   * assertThat(8.1).isCloseTo(8.0, within(0.1));
   * </code></pre>
   */
  public static Offset<Double> within(Double value) {
    return Offset.offset(value);
  }

  /**
   * Alias for {@link #offset(Float)} to use with isCloseTo assertions.
   * <p/>
   * Typical usage :
   * <p/>
   * 
   * <pre><code class='java'>
   * assertThat(8.2f).isCloseTo(8.0f, within(0.2f));
   * </code></pre>
   */
  public static Offset<Float> within(Float value) {
    return Offset.offset(value);
  }

  /**
   * Assertions entry point for BigDecimal {@link Offset} to use with isCloseTo assertions.
   * <p/>
   * Typical usage :
   * <p/>
   * 
   * <pre><code class='java'>
   * assertThat(BigDecimal.TEN).isCloseTo(new BigDecimal("10.5"), within(BigDecimal.ONE));
   * </code></pre>
   */
  public static Offset<BigDecimal> within(BigDecimal value) {
    return Offset.offset(value);
  }

  // ------------------------------------------------------------------------------------------------------
  // Condition methods : not assertions but here to have a single entry point to all AssertJ features.
  // ------------------------------------------------------------------------------------------------------

  /**
   * Creates a new <code>{@link AllOf}</code>
   *
   * @param <T> the type of object the given condition accept.
   * @param conditions the conditions to evaluate.
   * @return the created {@code AnyOf}.
   * @throws NullPointerException if the given array is {@code null}.
   * @throws NullPointerException if any of the elements in the given array is {@code null}.
   */
  @SafeVarargs
  public static <T> Condition<T> allOf(Condition<? super T>... conditions) {
    return AllOf.allOf(conditions);
  }

  /**
   * Creates a new <code>{@link AllOf}</code>
   *
   * @param <T> the type of object the given condition accept.
   * @param conditions the conditions to evaluate.
   * @return the created {@code AnyOf}.
   * @throws NullPointerException if the given iterable is {@code null}.
   * @throws NullPointerException if any of the elements in the given iterable is {@code null}.
   */
  public static <T> Condition<T> allOf(Iterable<? extends Condition<? super T>> conditions) {
    return AllOf.allOf(conditions);
  }

  /**
   * Only delegate to {@link AnyOf#anyOf(Condition...)} so that Assertions offers a full feature entry point to all
   * AssertJ features (but you can use {@link AnyOf} if you prefer).
   * <p/>
   * Typical usage (<code>jedi</code> and <code>sith</code> are {@link Condition}) :
   * <p/>
   * 
   * <pre><code class='java'>
   * assertThat(&quot;Vader&quot;).is(anyOf(jedi, sith));
   * </code></pre>
   */
  @SafeVarargs
  public static <T> Condition<T> anyOf(Condition<? super T>... conditions) {
    return AnyOf.anyOf(conditions);
  }

  /**
   * Creates a new <code>{@link AnyOf}</code>
   *
   * @param <T> the type of object the given condition accept.
   * @param conditions the conditions to evaluate.
   * @return the created {@code AnyOf}.
   * @throws NullPointerException if the given iterable is {@code null}.
   * @throws NullPointerException if any of the elements in the given iterable is {@code null}.
   */
  public static <T> Condition<T> anyOf(Iterable<? extends Condition<? super T>> conditions) {
    return AnyOf.anyOf(conditions);
  }

  /**
   * Creates a new </code>{@link DoesNotHave}</code>.
   *
   * @param condition the condition to inverse.
   * @return The Not condition created.
   */
  public static <T> DoesNotHave<T> doesNotHave(Condition<? super T> condition) {
    return DoesNotHave.doesNotHave(condition);
  }

  /**
   * Creates a new </code>{@link Not}</code>.
   *
   * @param condition the condition to inverse.
   * @return The Not condition created.
   */
  public static <T> Not<T> not(Condition<? super T> condition) {
    return Not.not(condition);
  }

  // --------------------------------------------------------------------------------------------------
  // Filter methods : not assertions but here to have a single entry point to all AssertJ features.
  // --------------------------------------------------------------------------------------------------

  /**
   * Only delegate to {@link Filters#filter(Object[])} so that Assertions offers a full feature entry point to all
   * AssertJ features (but you can use {@link Filters} if you prefer).
   * <p/>
   * Note that the given array is not modified, the filters are performed on an {@link Iterable} copy of the array.
   * <p/>
   * Typical usage with {@link Condition} :
   * <p/>
   * 
   * <pre><code class='java'>
   * assertThat(filter(players).being(potentialMVP).get()).containsOnly(james, rose);
   * </code></pre>
   * <p/>
   * and with filter language based on java bean property :
   * <p/>
   * 
   * <pre><code class='java'>
   * assertThat(filter(players).with(&quot;pointsPerGame&quot;).greaterThan(20).and(&quot;assistsPerGame&quot;)
   * .greaterThan(7).get())
   *     .containsOnly(james, rose);
   * </code></pre>
   */
  public static <E> Filters<E> filter(E[] array) {
    return Filters.filter(array);
  }

  /**
   * Only delegate to {@link Filters#filter(Object[])} so that Assertions offers a full feature entry point to all
   * AssertJ features (but you can use {@link Filters} if you prefer).
   * <p/>
   * Note that the given {@link Iterable} is not modified, the filters are performed on a copy.
   * <p/>
   * Typical usage with {@link Condition} :
   * <p/>
   * 
   * <pre><code class='java'>
   * assertThat(filter(players).being(potentialMVP).get()).containsOnly(james, rose);
   * </code></pre>
   * <p/>
   * and with filter language based on java bean property :
   * <p/>
   * 
   * <pre><code class='java'>
   * assertThat(filter(players).with(&quot;pointsPerGame&quot;).greaterThan(20).and(&quot;assistsPerGame&quot;)
   * .greaterThan(7).get())
   *     .containsOnly(james, rose);
   * </code></pre>
   */
  public static <E> Filters<E> filter(Iterable<E> iterableToFilter) {
    return Filters.filter(iterableToFilter);
  }

  // --------------------------------------------------------------------------------------------------
  // File methods : not assertions but here to have a single entry point to all AssertJ features.
  // --------------------------------------------------------------------------------------------------

  /**
   * Loads the text content of a file, so that it can be passed to {@link #assertThat(String)}.
   * <p>
   * Note that this will load the entire file in memory; for larger files, there might be a more efficient alternative
   * with {@link #assertThat(File)}.
   * </p>
   *
   * @param file the file.
   * @param charset the character set to use.
   * @return the content of the file.
   * @throws NullPointerException if the given charset is {@code null}.
   * @throws FilesException if an I/O exception occurs.
   */
  public static String contentOf(File file, Charset charset) {
    return Files.contentOf(file, charset);
  }

  /**
   * Loads the text content of a file, so that it can be passed to {@link #assertThat(String)}.
   * <p>
   * Note that this will load the entire file in memory; for larger files, there might be a more efficient alternative
   * with {@link #assertThat(File)}.
   * </p>
   *
   * @param file the file.
   * @param charsetName the name of the character set to use.
   * @return the content of the file.
   * @throws IllegalArgumentException if the given character set is not supported on this platform.
   * @throws FilesException if an I/O exception occurs.
   */
  public static String contentOf(File file, String charsetName) {
    return Files.contentOf(file, charsetName);
  }

  /**
   * Loads the text content of a file with the default character set, so that it can be passed to
   * {@link #assertThat(String)}.
   * <p>
   * Note that this will load the entire file in memory; for larger files, there might be a more efficient alternative
   * with {@link #assertThat(File)}.
   * </p>
   *
   * @param file the file.
   * @return the content of the file.
   * @throws FilesException if an I/O exception occurs.
   */
  public static String contentOf(File file) {
    return Files.contentOf(file, Charset.defaultCharset());
  }

  /**
   * Loads the text content of a file into a list of strings with the default charset, each string corresponding to a
   * line.
   * The line endings are either \n, \r or \r\n.
   *
   * @param file the file.
   * @return the content of the file.
   * @throws NullPointerException if the given charset is {@code null}.
   * @throws FilesException if an I/O exception occurs.
   */
  public static List<String> linesOf(File file) {
    return Files.linesOf(file, Charset.defaultCharset());
  }

  /**
   * Loads the text content of a file into a list of strings, each string corresponding to a line.
   * The line endings are either \n, \r or \r\n.
   *
   * @param file the file.
   * @param charset the character set to use.
   * @return the content of the file.
   * @throws NullPointerException if the given charset is {@code null}.
   * @throws FilesException if an I/O exception occurs.
   */
  public static List<String> linesOf(File file, Charset charset) {
    return Files.linesOf(file, charset);
  }

  /**
   * Loads the text content of a file into a list of strings, each string corresponding to a line. The line endings are
   * either \n, \r or \r\n.
   *
   * @param file the file.
   * @param charsetName the name of the character set to use.
   * @return the content of the file.
   * @throws NullPointerException if the given charset is {@code null}.
   * @throws FilesException if an I/O exception occurs.
   */
  public static List<String> linesOf(File file, String charsetName) {
    return Files.linesOf(file, charsetName);
  }

  // --------------------------------------------------------------------------------------------------
  // Date formatting methods : not assertions but here to have a single entry point to all AssertJ features.
  // --------------------------------------------------------------------------------------------------

  /**
   * Add the given date format to the ones used to parse date String in String based Date assertions like
   * {@link org.assertj.core.api.AbstractDateAssert#isEqualTo(String)}.
   * <p/>
   * User date formats are used before default ones in the order they have been registered (first registered, first
   * used).
   * <p/>
   * AssertJ is gonna use any date formats registered with one of these methods :
   * <ul>
   * <li>{@link org.assertj.core.api.AbstractDateAssert#withDateFormat(String)}</li>
   * <li>{@link org.assertj.core.api.AbstractDateAssert#withDateFormat(java.text.DateFormat)}</li>
   * <li>{@link #registerCustomDateFormat(java.text.DateFormat)}</li>
   * <li>{@link #registerCustomDateFormat(String)}</li>
   * </ul>
   * <p/>
   * Beware that AssertJ will use the newly registered format for <b>all remaining Date assertions in the test suite</b>
   * <p/>
   * To revert to default formats only, call {@link #useDefaultDateFormatsOnly()} or
   * {@link org.assertj.core.api.AbstractDateAssert#withDefaultDateFormatsOnly()}.
   * <p/>
   * Code examples:
   * 
   * <pre><code class='java'>
   * Date date = ... // set to 2003 April the 26th
   * assertThat(date).isEqualTo("2003-04-26");
   *
   * try {
   *   // date with a custom format : failure since the default formats don't match.
   *   assertThat(date).isEqualTo("2003/04/26");
   * } catch (AssertionError e) {
   *   assertThat(e).hasMessage("Failed to parse 2003/04/26 with any of these date formats: " +
   *                            "[yyyy-MM-dd'T'HH:mm:ss.SSS, yyyy-MM-dd'T'HH:mm:ss, yyyy-MM-dd]");
   * }
   *
   * // registering a custom date format to make the assertion pass
   * registerCustomDateFormat(new SimpleDateFormat("yyyy/MM/dd")); // registerCustomDateFormat("yyyy/MM/dd") would work to.
   * assertThat(date).isEqualTo("2003/04/26");
   *
   * // the default formats are still available and should work
   * assertThat(date).isEqualTo("2003-04-26");
   * </code></pre>
   *
   * @param userCustomDateFormat the new Date format used for String based Date assertions.
   */
  public static void registerCustomDateFormat(DateFormat userCustomDateFormat) {
    AbstractDateAssert.registerCustomDateFormat(userCustomDateFormat);
  }

  /**
   * Add the given date format to the ones used to parse date String in String based Date assertions like
   * {@link org.assertj.core.api.AbstractDateAssert#isEqualTo(String)}.
   * <p/>
   * User date formats are used before default ones in the order they have been registered (first registered, first
   * used).
   * <p/>
   * AssertJ is gonna use any date formats registered with one of these methods :
   * <ul>
   * <li>{@link org.assertj.core.api.AbstractDateAssert#withDateFormat(String)}</li>
   * <li>{@link org.assertj.core.api.AbstractDateAssert#withDateFormat(java.text.DateFormat)}</li>
   * <li>{@link #registerCustomDateFormat(java.text.DateFormat)}</li>
   * <li>{@link #registerCustomDateFormat(String)}</li>
   * </ul>
   * <p/>
   * Beware that AssertJ will use the newly registered format for <b>all remaining Date assertions in the test suite</b>
   * <p/>
   * To revert to default formats only, call {@link #useDefaultDateFormatsOnly()} or
   * {@link org.assertj.core.api.AbstractDateAssert#withDefaultDateFormatsOnly()}.
   * <p/>
   * Code examples:
   * 
   * <pre><code class='java'>
   * Date date = ... // set to 2003 April the 26th
   * assertThat(date).isEqualTo("2003-04-26");
   *
   * try {
   *   // date with a custom format : failure since the default formats don't match.
   *   assertThat(date).isEqualTo("2003/04/26");
   * } catch (AssertionError e) {
   *   assertThat(e).hasMessage("Failed to parse 2003/04/26 with any of these date formats: " +
   *                            "[yyyy-MM-dd'T'HH:mm:ss.SSS, yyyy-MM-dd'T'HH:mm:ss, yyyy-MM-dd]");
   * }
   *
   * // registering a custom date format to make the assertion pass
   * registerCustomDateFormat("yyyy/MM/dd");
   * assertThat(date).isEqualTo("2003/04/26");
   *
   * // the default formats are still available and should work
   * assertThat(date).isEqualTo("2003-04-26");
   * </code></pre>
   *
   * @param userCustomDateFormatPattern the new Date format pattern used for String based Date assertions.
   */
  public static void registerCustomDateFormat(String userCustomDateFormatPattern) {
    AbstractDateAssert.registerCustomDateFormat(userCustomDateFormatPattern);
  }

  /**
   * Remove all registered custom date formats => use only the defaults date formats to parse string as date.
   * <p/>
   * Beware that the default formats are expressed in the current local timezone.
   * <p/>
   * Defaults date format are:
   * <ul>
   * <li><code>yyyy-MM-dd'T'HH:mm:ss.SSS</code></li>
   * <li><code>yyyy-MM-dd'T'HH:mm:ss</code></li>
   * <li><code>yyyy-MM-dd</code></li>
   * </ul>
   * <p/>
   * Example of valid string date representations:
   * <ul>
   * <li><code>2003-04-26T03:01:02.999</code></li>
   * <li><code>2003-04-26T13:01:02</code></li>
   * <li><code>2003-04-26</code></li>
   * </ul>
   */
  public static void useDefaultDateFormatsOnly() {
    AbstractDateAssert.useDefaultDateFormatsOnly();
  }

  /**
   * Creates a new </code>{@link Assertions}</code>.
   */
  protected Assertions() {
  }
}<|MERGE_RESOLUTION|>--- conflicted
+++ resolved
@@ -8,7 +8,7 @@
  * an "AS IS" BASIS, WITHOUT WARRANTIES OR CONDITIONS OF ANY KIND, either express or implied. See the License for the
  * specific language governing permissions and limitations under the License.
  *
- * Copyright 2012-2015 the original author or authors.
+ * Copyright 2012-2014 the original author or authors.
  */
 package org.assertj.core.api;
 
@@ -26,11 +26,7 @@
 import java.util.Iterator;
 import java.util.List;
 import java.util.Map;
-<<<<<<< HEAD
 import java.util.Optional;
-import java.util.concurrent.Callable;
-=======
->>>>>>> 7a3db344
 
 import org.assertj.core.api.ThrowableAssert.ThrowingCallable;
 import org.assertj.core.api.filter.Filters;
@@ -281,8 +277,7 @@
    * @param actual the path to test
    * @return the created assertion object
    */
-  public static AbstractPathAssert<?> assertThat(Path actual)
-  {
+  public static AbstractPathAssert<?> assertThat(Path actual)  {
     return new PathAssert(actual);
   }
 
@@ -619,21 +614,8 @@
    * Allows to capture and then assert on a {@link Throwable} more easily when used with Java 8 lambdas.
    * 
    * <p>
-<<<<<<< HEAD
-   * Example with lambda:
-   * 
-   * <pre><code class='java'>
-   * Jedi yoda = new Jedi("Yoda", "Green");
-   * assertThatExceptionThrownBy(() -> { throw new Exception(yoda + " is no Sith"); })
-   *                           .isInstanceOf(Exception.class)
-   *                           .hasMessage(yoda + " is no Sith");
-   * </code></pre>
-   * 
-   * Example with {@link Callable}:
-=======
    * Java 8 example :
    * </p>
->>>>>>> 7a3db344
    * 
    * <pre><code class='java'>
    *  {@literal @}Test
