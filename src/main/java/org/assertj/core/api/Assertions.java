/**
 * Licensed under the Apache License, Version 2.0 (the "License"); you may not use this file except in compliance with
 * the License. You may obtain a copy of the License at
 *
 * http://www.apache.org/licenses/LICENSE-2.0
 *
 * Unless required by applicable law or agreed to in writing, software distributed under the License is distributed on
 * an "AS IS" BASIS, WITHOUT WARRANTIES OR CONDITIONS OF ANY KIND, either express or implied. See the License for the
 * specific language governing permissions and limitations under the License.
 *
 * Copyright 2012-2017 the original author or authors.
 */
package org.assertj.core.api;

import static org.assertj.core.configuration.ConfigurationProvider.CONFIGURATION_PROVIDER;
import static org.assertj.core.data.Percentage.withPercentage;

import java.io.File;
import java.io.IOException;
import java.io.InputStream;
import java.math.BigDecimal;
import java.math.BigInteger;
import java.net.URI;
import java.net.URL;
import java.nio.charset.Charset;
import java.nio.file.Path;
import java.sql.Timestamp;
import java.text.DateFormat;
import java.time.Instant;
import java.time.LocalDate;
import java.time.LocalDateTime;
import java.time.LocalTime;
import java.time.OffsetDateTime;
import java.time.OffsetTime;
import java.time.ZonedDateTime;
import java.time.temporal.TemporalUnit;
import java.util.Date;
import java.util.Iterator;
import java.util.List;
import java.util.Map;
import java.util.Optional;
import java.util.OptionalDouble;
import java.util.OptionalInt;
import java.util.OptionalLong;
import java.util.concurrent.CompletableFuture;
import java.util.concurrent.CompletionStage;
import java.util.concurrent.Future;
import java.util.concurrent.atomic.AtomicBoolean;
import java.util.concurrent.atomic.AtomicInteger;
import java.util.concurrent.atomic.AtomicIntegerArray;
import java.util.concurrent.atomic.AtomicIntegerFieldUpdater;
import java.util.concurrent.atomic.AtomicLong;
import java.util.concurrent.atomic.AtomicLongArray;
import java.util.concurrent.atomic.AtomicLongFieldUpdater;
import java.util.concurrent.atomic.AtomicMarkableReference;
import java.util.concurrent.atomic.AtomicReference;
import java.util.concurrent.atomic.AtomicReferenceArray;
import java.util.concurrent.atomic.AtomicReferenceFieldUpdater;
import java.util.concurrent.atomic.AtomicStampedReference;
import java.util.function.DoublePredicate;
import java.util.function.Function;
import java.util.function.IntPredicate;
import java.util.function.LongPredicate;
import java.util.function.Predicate;
import java.util.stream.DoubleStream;
import java.util.stream.IntStream;
import java.util.stream.LongStream;
import java.util.stream.Stream;

import org.assertj.core.api.ThrowableAssert.ThrowingCallable;
import org.assertj.core.api.exception.RuntimeIOException;
import org.assertj.core.api.filter.FilterOperator;
import org.assertj.core.api.filter.Filters;
import org.assertj.core.api.filter.InFilter;
import org.assertj.core.api.filter.NotFilter;
import org.assertj.core.api.filter.NotInFilter;
import org.assertj.core.condition.AllOf;
import org.assertj.core.condition.AnyOf;
import org.assertj.core.condition.DoesNotHave;
import org.assertj.core.condition.Not;
import org.assertj.core.data.Index;
import org.assertj.core.data.MapEntry;
import org.assertj.core.data.Offset;
import org.assertj.core.data.Percentage;
import org.assertj.core.data.TemporalUnitLessThanOffset;
import org.assertj.core.data.TemporalUnitOffset;
import org.assertj.core.data.TemporalUnitWithinOffset;
import org.assertj.core.groups.Properties;
import org.assertj.core.groups.Tuple;
import org.assertj.core.presentation.BinaryRepresentation;
import org.assertj.core.presentation.HexadecimalRepresentation;
import org.assertj.core.presentation.Representation;
import org.assertj.core.presentation.StandardRepresentation;
import org.assertj.core.presentation.UnicodeRepresentation;
import org.assertj.core.util.CheckReturnValue;
import org.assertj.core.util.Files;
import org.assertj.core.util.URLs;
import org.assertj.core.util.introspection.FieldSupport;

/**
 * Entry point for assertion methods for different types. Each method in this class is a static factory for a
 * type-specific assertion object.
 * <p>
 * For example:
 *
 * <pre><code class='java'> int removed = employees.removeFired();
 * {@link Assertions#assertThat(int) assertThat}(removed).{@link IntegerAssert#isZero isZero}();
 *
 * List&lt;Employee&gt; newEmployees = employees.hired(TODAY);
 * {@link Assertions#assertThat(Iterable) assertThat}(newEmployees).{@link IterableAssert#hasSize(int) hasSize}(6);</code></pre>
 * <p>
 * This class only contains all <code>assertThat</code> methods, if you have ambiguous method compilation error, use either {@link AssertionsForClassTypes} or {@link AssertionsForInterfaceTypes}
 * and if you need both, fully qualify you assertThat method.
 * <p>
 * Java 8 is picky when choosing the right <code>assertThat</code> method if the object under test is generic and bounded,
 * for example if foo is instance of T that extends Exception, java 8  will complain that it can't resolve
 * the proper <code>assertThat</code> method (normally <code>assertThat(Throwable)</code> as foo might implement an interface like List,
 * if that occurred <code>assertThat(List)</code> would also be a possible choice - thus confusing java 8.
 * <p>
 * This why {@link Assertions} have been split in {@link AssertionsForClassTypes} and {@link AssertionsForInterfaceTypes}
 * (see http://stackoverflow.com/questions/29499847/ambiguous-method-in-java-8-why).
 *
 * @author Alex Ruiz
 * @author Yvonne Wang
 * @author David DIDIER
 * @author Ted Young
 * @author Joel Costigliola
 * @author Matthieu Baechler
 * @author Mikhail Mazursky
 * @author Nicolas François
 * @author Julien Meddah
 * @author William Delanoue
 */
@CheckReturnValue
public class Assertions {

  /**
   * Create assertion for {@link Predicate}.
   *
   * @param actual the actual value.
   * @param <T> the type of the value contained in the {@link Predicate}.
   * @return the created assertion object.
   *
   * @since 3.5.0
   */
  @CheckReturnValue
  public static <T> PredicateAssert<T> assertThat(Predicate<T> actual) {
    return AssertionsForInterfaceTypes.assertThat(actual);
  }

  /**
   * Create assertion for {@link IntPredicate}.
   *
   * @param actual the actual value.
   * @return the created assertion object.
   *
   * @since 3.5.0
   */
  @CheckReturnValue
  public static IntPredicateAssert assertThat(IntPredicate actual) {
    return AssertionsForInterfaceTypes.assertThat(actual);
  }

  /**
   * Create assertion for {@link LongPredicate}.
   *
   * @param actual the actual value.
   * @return the created assertion object.
   *
   * @since 3.5.0
   */
  @CheckReturnValue
  public static LongPredicateAssert assertThat(LongPredicate actual) {
    return AssertionsForInterfaceTypes.assertThat(actual);
  }

  /**
   * Create assertion for {@link DoublePredicate}.
   *
   * @param actual the actual value.
   * @return the created assertion object.
   *
   * @since 3.5.0
   */
  @CheckReturnValue
  public static DoublePredicateAssert assertThat(DoublePredicate actual) {
    return AssertionsForInterfaceTypes.assertThat(actual);
  }

  /**
   * Create assertion for {@link java.util.concurrent.CompletableFuture}.
   *
   * @param actual the actual value.
   * @param <RESULT> the type of the value contained in the {@link java.util.concurrent.CompletableFuture}.
   *
   * @return the created assertion object.
   */
  @CheckReturnValue
  public static <RESULT> CompletableFutureAssert<RESULT> assertThat(CompletableFuture<RESULT> actual) {
    return AssertionsForClassTypes.assertThat(actual);
  }

  /**
   * Create assertion for {@link java.util.concurrent.CompletionStage} by converting it to a {@link CompletableFuture} and returning a {@link CompletableFutureAssert}.
   * <p>
   * If the given {@link java.util.concurrent.CompletionStage} is null, the {@link CompletableFuture} in the returned {@link CompletableFutureAssert} will also be null.
   *
   * @param actual the actual value.
   * @param <RESULT> the type of the value contained in the {@link java.util.concurrent.CompletionStage}.
   *
   * @return the created assertion object.
   */
  @CheckReturnValue
  public static <RESULT> CompletableFutureAssert<RESULT> assertThat(CompletionStage<RESULT> actual) {
    return AssertionsForClassTypes.assertThat(actual);
  }

  /**
   * Create assertion for {@link java.util.Optional}.
   *
   * @param actual the actual value.
   * @param <VALUE> the type of the value contained in the {@link java.util.Optional}.
   *
   * @return the created assertion object.
   */
  @CheckReturnValue
  public static <VALUE> OptionalAssert<VALUE> assertThat(Optional<VALUE> actual) {
    return AssertionsForClassTypes.assertThat(actual);
  }

  /**
   * Create assertion for {@link java.util.OptionalDouble}.
   *
   * @param actual the actual value.
   *
   * @return the created assertion object.
   */
  @CheckReturnValue
  public static OptionalDoubleAssert assertThat(OptionalDouble actual) {
    return AssertionsForClassTypes.assertThat(actual);
  }

  /**
   * Create assertion for {@link java.util.OptionalInt}.
   *
   * @param actual the actual value.
   *
   * @return the created assertion object.
   */
  @CheckReturnValue
  public static OptionalIntAssert assertThat(OptionalInt actual) {
    return AssertionsForClassTypes.assertThat(actual);
  }

  /**
   * Create assertion for {@link java.util.OptionalInt}.
   *
   * @param actual the actual value.
   *
   * @return the created assertion object.
   */
  @CheckReturnValue
  public static OptionalLongAssert assertThat(OptionalLong actual) {
    return AssertionsForClassTypes.assertThat(actual);
  }

  /**
   * Creates a new instance of <code>{@link BigDecimalAssert}</code>.
   *
   * @param actual the actual value.
   * @return the created assertion object.
   */
  @CheckReturnValue
  public static AbstractBigDecimalAssert<?> assertThat(BigDecimal actual) {
    return AssertionsForClassTypes.assertThat(actual);
  }

  /**
   * Creates a new instance of <code>{@link BigIntegerAssert}</code>.
   *
   * @param actual the actual value.
   * @return the created assertion object.
   * @since 2.7.0 / 3.7.0
   */
  @CheckReturnValue
  public static AbstractBigIntegerAssert<?> assertThat(BigInteger actual) {
    return new BigIntegerAssert(actual);
  }

  /**
   * Creates a new instance of <code>{@link UriAssert}</code>.
   *
   * @param actual the actual value.
   * @return the created assertion object.
   */
  @CheckReturnValue
  public static AbstractUriAssert<?> assertThat(URI actual) {
    return AssertionsForClassTypes.assertThat(actual);
  }

  /**
   * Creates a new instance of <code>{@link UrlAssert}</code>.
   *
   * @param actual the actual value.
   * @return the created assertion object.
   */
  @CheckReturnValue
  public static AbstractUrlAssert<?> assertThat(URL actual) {
    return AssertionsForClassTypes.assertThat(actual);
  }

  /**
   * Creates a new instance of <code>{@link BooleanAssert}</code>.
   *
   * @param actual the actual value.
   * @return the created assertion object.
   */
  @CheckReturnValue
  public static AbstractBooleanAssert<?> assertThat(boolean actual) {
    return AssertionsForClassTypes.assertThat(actual);
  }

  /**
   * Creates a new instance of <code>{@link BooleanAssert}</code>.
   *
   * @param actual the actual value.
   * @return the created assertion object.
   */
  @CheckReturnValue
  public static AbstractBooleanAssert<?> assertThat(Boolean actual) {
    return AssertionsForClassTypes.assertThat(actual);
  }

  /**
   * Creates a new instance of <code>{@link BooleanArrayAssert}</code>.
   *
   * @param actual the actual value.
   * @return the created assertion object.
   */
  @CheckReturnValue
  public static AbstractBooleanArrayAssert<?> assertThat(boolean[] actual) {
    return AssertionsForClassTypes.assertThat(actual);
  }

  /**
   * Creates a new instance of <code>{@link ByteAssert}</code>.
   *
   * @param actual the actual value.
   * @return the created assertion object.
   */
  @CheckReturnValue
  public static AbstractByteAssert<?> assertThat(byte actual) {
    return AssertionsForClassTypes.assertThat(actual);
  }

  /**
   * Creates a new instance of <code>{@link ByteAssert}</code>.
   *
   * @param actual the actual value.
   * @return the created assertion object.
   */
  @CheckReturnValue
  public static AbstractByteAssert<?> assertThat(Byte actual) {
    return AssertionsForClassTypes.assertThat(actual);
  }

  /**
   * Creates a new instance of <code>{@link ByteArrayAssert}</code>.
   *
   * @param actual the actual value.
   * @return the created assertion object.
   */
  @CheckReturnValue
  public static AbstractByteArrayAssert<?> assertThat(byte[] actual) {
    return AssertionsForClassTypes.assertThat(actual);
  }

  /**
   * Creates a new instance of <code>{@link CharacterAssert}</code>.
   *
   * @param actual the actual value.
   * @return the created assertion object.
   */
  @CheckReturnValue
  public static AbstractCharacterAssert<?> assertThat(char actual) {
    return AssertionsForClassTypes.assertThat(actual);
  }

  /**
   * Creates a new instance of <code>{@link CharArrayAssert}</code>.
   *
   * @param actual the actual value.
   * @return the created assertion object.
   */
  @CheckReturnValue
  public static AbstractCharArrayAssert<?> assertThat(char[] actual) {
    return AssertionsForClassTypes.assertThat(actual);
  }

  /**
   * Creates a new instance of <code>{@link CharacterAssert}</code>.
   *
   * @param actual the actual value.
   * @return the created assertion object.
   */
  @CheckReturnValue
  public static AbstractCharacterAssert<?> assertThat(Character actual) {
    return AssertionsForClassTypes.assertThat(actual);
  }

  /**
   * Creates a new instance of <code>{@link ClassAssert}</code>
   *
   * @param actual the actual value.
   * @return the created assertion object.
   */
  @CheckReturnValue
  public static AbstractClassAssert<?> assertThat(Class<?> actual) {
    return AssertionsForClassTypes.assertThat(actual);
  }

  /**
   * Creates a new instance of <code>{@link DoubleAssert}</code>.
   *
   * @param actual the actual value.
   * @return the created assertion object.
   */
  @CheckReturnValue
  public static AbstractDoubleAssert<?> assertThat(double actual) {
    return AssertionsForClassTypes.assertThat(actual);
  }

  /**
   * Creates a new instance of <code>{@link DoubleAssert}</code>.
   *
   * @param actual the actual value.
   * @return the created assertion object.
   */
  @CheckReturnValue
  public static AbstractDoubleAssert<?> assertThat(Double actual) {
    return AssertionsForClassTypes.assertThat(actual);
  }

  /**
   * Creates a new instance of <code>{@link DoubleArrayAssert}</code>.
   *
   * @param actual the actual value.
   * @return the created assertion object.
   */
  @CheckReturnValue
  public static AbstractDoubleArrayAssert<?> assertThat(double[] actual) {
    return AssertionsForClassTypes.assertThat(actual);
  }

  /**
   * Creates a new instance of <code>{@link FileAssert}</code>.
   *
   * @param actual the actual value.
   * @return the created assertion object.
   */
  @CheckReturnValue
  public static AbstractFileAssert<?> assertThat(File actual) {
    return AssertionsForClassTypes.assertThat(actual);
  }

  /**
   * Create assertion for {@link java.util.concurrent.Future}.
   *
   * @param actual the actual value.
   * @param <RESULT> the type of the value contained in the {@link java.util.concurrent.Future}.
   *
   * @return the created assertion object.
   * @since 2.7.0 / 3.7.0
   */
  @CheckReturnValue
  public static <RESULT> FutureAssert<RESULT> assertThat(Future<RESULT> actual) {
    return new FutureAssert<>(actual);
  }

  /**
   * Creates a new instance of <code>{@link InputStreamAssert}</code>.
   *
   * @param actual the actual value.
   * @return the created assertion object.
   */
  @CheckReturnValue
  public static AbstractInputStreamAssert<?, ? extends InputStream> assertThat(InputStream actual) {
    return AssertionsForClassTypes.assertThat(actual);
  }

  /**
   * Creates a new instance of <code>{@link FloatAssert}</code>.
   *
   * @param actual the actual value.
   * @return the created assertion object.
   */
  @CheckReturnValue
  public static AbstractFloatAssert<?> assertThat(float actual) {
    return AssertionsForClassTypes.assertThat(actual);
  }

  /**
   * Creates a new instance of <code>{@link FloatAssert}</code>.
   *
   * @param actual the actual value.
   * @return the created assertion object.
   */
  @CheckReturnValue
  public static AbstractFloatAssert<?> assertThat(Float actual) {
    return AssertionsForClassTypes.assertThat(actual);
  }

  /**
   * Creates a new instance of <code>{@link FloatArrayAssert}</code>.
   *
   * @param actual the actual value.
   * @return the created assertion object.
   */
  @CheckReturnValue
  public static AbstractFloatArrayAssert<?> assertThat(float[] actual) {
    return AssertionsForClassTypes.assertThat(actual);
  }

  /**
   * Creates a new instance of <code>{@link IntegerAssert}</code>.
   *
   * @param actual the actual value.
   * @return the created assertion object.
   */
  @CheckReturnValue
  public static AbstractIntegerAssert<?> assertThat(int actual) {
    return AssertionsForClassTypes.assertThat(actual);
  }

  /**
   * Creates a new instance of <code>{@link IntArrayAssert}</code>.
   *
   * @param actual the actual value.
   * @return the created assertion object.
   */
  @CheckReturnValue
  public static AbstractIntArrayAssert<?> assertThat(int[] actual) {
    return AssertionsForClassTypes.assertThat(actual);
  }

  /**
   * Creates a new instance of <code>{@link IntegerAssert}</code>.
   *
   * @param actual the actual value.
   * @return the created assertion object.
   */
  @CheckReturnValue
  public static AbstractIntegerAssert<?> assertThat(Integer actual) {
    return AssertionsForClassTypes.assertThat(actual);
  }

  /**
   * Creates a new instance of <code>{@link FactoryBasedNavigableIterableAssert}</code> allowing to navigate to any {@code Iterable} element
   * in order to perform assertions on it.
   * <p>
   * Navigational methods provided:<ul>
   * <li>{@link AbstractIterableAssert#first() first()}</li>
   * <li>{@link AbstractIterableAssert#last() last()}</li>
   * <li>{@link AbstractIterableAssert#element(int) element(index)}</li>
   * </ul>
   * <p>
   * The available assertions after navigating to an element depend on the {@code ELEMENT_ASSERT} parameter of the given
   * {@link AssertFactory AssertFactory&lt;ELEMENT, ELEMENT_ASSERT&gt;} (AssertJ can't figure it out because of Java type erasure).
   * <p>
   * Example with {@code String} element assertions:
   * <pre><code class='java'> Iterable&lt;String&gt; hobbits = newHashSet("frodo", "sam", "pippin");
   *
   * // build an AssertFactory for StringAssert (much nicer with Java 8 lambdas)
   * AssertFactory&lt;String, StringAssert&gt; stringAssertFactory = new AssertFactory&lt;String, StringAssert&gt;() {
   *   {@literal @}Override
   *   public StringAssert createAssert(String string) {
   *     return new StringAssert(string);
   *   }
   * };
   *
   * // assertion succeeds with String assertions chained after first()
   * assertThat(hobbits, stringAssertFactory).first()
   *                                         .startsWith("fro")
   *                                         .endsWith("do");</code></pre>
   *
   * @param <ACTUAL> The actual type
   * @param <ELEMENT> The actual elements type
   * @param <ELEMENT_ASSERT> The actual elements AbstractAssert type
   * @param actual the actual value.
   * @param assertFactory the factory used to create the elements assert instance.
   * @return the created assertion object.
   * @since 2.5.0 / 3.5.0
   */
  //@format:off
  @CheckReturnValue
  public static <ACTUAL extends Iterable<? extends ELEMENT>, ELEMENT, ELEMENT_ASSERT extends AbstractAssert<ELEMENT_ASSERT, ELEMENT>>
         FactoryBasedNavigableIterableAssert<?, ACTUAL, ELEMENT, ELEMENT_ASSERT> assertThat(Iterable<? extends ELEMENT> actual,
                                                                                 AssertFactory<ELEMENT, ELEMENT_ASSERT> assertFactory) {
    return AssertionsForInterfaceTypes.assertThat(actual, assertFactory);
  }

  /**
   * Creates a new instance of <code>{@link ClassBasedNavigableIterableAssert}</code> allowing to navigate to any {@code Iterable} element
   * in order to perform assertions on it.
   * <p>
   * Navigational methods provided:<ul>
   * <li>{@link AbstractIterableAssert#first() first()}</li>
   * <li>{@link AbstractIterableAssert#last() last()}</li>
   * <li>{@link AbstractIterableAssert#element(int) element(index)}</li>
   * </ul>
   * <p>
   * The available assertions after navigating to an element depend on the given {@code assertClass}
   * (AssertJ can't find the element assert type by itself because of Java type erasure).
   * <p>
   * Example with {@code String} element assertions:
   * <pre><code class='java'> Iterable&lt;String&gt; hobbits = newHashSet("frodo", "sam", "pippin");
   *
   * // assertion succeeds with String assertions chained after first()
   * assertThat(hobbits, StringAssert.class).first()
   *                                        .startsWith("fro")
   *                                        .endsWith("do");</code></pre>
   *
   * @param <ACTUAL> The actual type
   * @param <ELEMENT> The actual elements type
   * @param <ELEMENT_ASSERT> The actual elements AbstractAssert type
   * @param actual the actual value.
   * @param assertClass the class used to create the elements assert instance.
   * @return the created assertion object.
   * @since 2.5.0 / 3.5.0
   */
  @CheckReturnValue
  public static <ACTUAL extends Iterable<? extends ELEMENT>, ELEMENT, ELEMENT_ASSERT extends AbstractAssert<ELEMENT_ASSERT, ELEMENT>>
         ClassBasedNavigableIterableAssert<?, ACTUAL, ELEMENT, ELEMENT_ASSERT> assertThat(ACTUAL actual,
                                                                                          Class<ELEMENT_ASSERT> assertClass) {
           return AssertionsForInterfaceTypes.assertThat(actual, assertClass);
  }

  /**
   * Creates a new instance of <code>{@link FactoryBasedNavigableListAssert}</code> allowing to navigate to any {@code List} element
   * in order to perform assertions on it.
   * <p>
   * Navigational methods provided:<ul>
   * <li>{@link AbstractIterableAssert#first() first()}</li>
   * <li>{@link AbstractIterableAssert#last() last()}</li>
   * <li>{@link AbstractIterableAssert#element(int) element(index)}</li>
   * </ul>
   * <p>
   * The available assertions after navigating to an element depend on the {@code ELEMENT_ASSERT} parameter of the given
   * {@link AssertFactory AssertFactory&lt;ELEMENT, ELEMENT_ASSERT&gt;} (AssertJ can't figure it out because of Java type erasure).
   * <p>
   * Example with {@code String} element assertions:
   * <pre><code class='java'> List&lt;String&gt; hobbits = newArrayList("frodo", "sam", "pippin");
   *
   * // build an AssertFactory for StringAssert (much nicer with Java 8 lambdas)
   * AssertFactory&lt;String, StringAssert&gt; stringAssertFactory = new AssertFactory&lt;String, StringAssert&gt;() {
   *   {@literal @}Override
   *   public StringAssert createAssert(String string) {
   *     return new StringAssert(string);
   *   }
   * };
   *
   * // assertion succeeds with String assertions chained after first()
   * assertThat(hobbits, stringAssertFactory).first()
   *                                         .startsWith("fro")
   *                                         .endsWith("do");</code></pre>
   *
   * @param <ACTUAL> The actual type
   * @param <ELEMENT> The actual elements type
   * @param <ELEMENT_ASSERT> The actual elements AbstractAssert type
   * @param actual the actual value.
   * @param assertFactory the factory used to create the elements assert instance.
   * @return the created assertion object.
   * @since 2.5.0 / 3.5.0
   */
  @CheckReturnValue
  public static <ACTUAL extends List<? extends ELEMENT>, ELEMENT, ELEMENT_ASSERT extends AbstractAssert<ELEMENT_ASSERT, ELEMENT>>
         FactoryBasedNavigableListAssert<?, ACTUAL, ELEMENT, ELEMENT_ASSERT> assertThat(List<? extends ELEMENT> actual,
                                                                                        AssertFactory<ELEMENT, ELEMENT_ASSERT> assertFactory) {
    return AssertionsForInterfaceTypes.assertThat(actual, assertFactory);
  }

  /**
   * Creates a new instance of <code>{@link ClassBasedNavigableListAssert}</code> tallowing to navigate to any {@code List} element
   * in order to perform assertions on it.
   * <p>
   * Navigational methods provided:<ul>
   * <li>{@link AbstractIterableAssert#first() first()}</li>
   * <li>{@link AbstractIterableAssert#last() last()}</li>
   * <li>{@link AbstractIterableAssert#element(int) element(index)}</li>
   * </ul>
   * <p>
   * The available assertions after navigating to an element depend on the given {@code assertClass}
   * (AssertJ can't find the element assert type by itself because of Java type erasure).
   * <p>
   * Example with {@code String} element assertions:
   * <pre><code class='java'> List&lt;String&gt; hobbits = newArrayList("frodo", "sam", "pippin");
   *
   * // assertion succeeds with String assertions chained after first()
   * assertThat(hobbits, StringAssert.class).first()
   *                                        .startsWith("fro")
   *                                        .endsWith("do");</code></pre>
   *
   * @param <ACTUAL> The actual type
   * @param <ELEMENT> The actual elements type
   * @param <ELEMENT_ASSERT> The actual elements AbstractAssert type
   * @param actual the actual value.
   * @param assertClass the class used to create the elements assert instance.
   * @return the created assertion object.
   * @since 2.5.0 / 3.5.0
   */
  @CheckReturnValue
  public static <ELEMENT, ACTUAL extends List<? extends ELEMENT>, ELEMENT_ASSERT extends AbstractAssert<ELEMENT_ASSERT, ELEMENT>>
         ClassBasedNavigableListAssert<?, ACTUAL, ELEMENT, ELEMENT_ASSERT> assertThat(List<? extends ELEMENT> actual,
                                                                                      Class<ELEMENT_ASSERT> assertClass) {
    return AssertionsForInterfaceTypes.assertThat(actual, assertClass);
  }

//@format:on

  /**
   * Creates a new instance of <code>{@link LongAssert}</code>.
   *
   * @param actual the actual value.
   * @return the created assertion object.
   */
  @CheckReturnValue
  public static AbstractLongAssert<?> assertThat(long actual) {
    return AssertionsForClassTypes.assertThat(actual);
  }

  /**
   * Creates a new instance of <code>{@link LongAssert}</code>.
   *
   * @param actual the actual value.
   * @return the created assertion object.
   */
  @CheckReturnValue
  public static AbstractLongAssert<?> assertThat(Long actual) {
    return AssertionsForClassTypes.assertThat(actual);
  }

  /**
   * Creates a new instance of <code>{@link LongArrayAssert}</code>.
   *
   * @param actual the actual value.
   * @return the created assertion object.
   */
  @CheckReturnValue
  public static AbstractLongArrayAssert<?> assertThat(long[] actual) {
    return AssertionsForClassTypes.assertThat(actual);
  }

  /**
   * Creates a new instance of <code>{@link ObjectAssert}</code>.
   *
   * @param <T> the type of the actual value.
   * @param actual the actual value.
   * @return the created assertion object.
   */
  @CheckReturnValue
  public static <T> AbstractObjectAssert<?, T> assertThat(T actual) {
    return AssertionsForClassTypes.assertThat(actual);
  }

  /**
   * Creates a new instance of <code>{@link ObjectArrayAssert}</code>.
   *
   * @param <T> the actual's elements type.
   * @param actual the actual value.
   * @return the created assertion object.
   */
  @CheckReturnValue
  public static <T> AbstractObjectArrayAssert<?, T> assertThat(T[] actual) {
    return AssertionsForClassTypes.assertThat(actual);
  }

  /**
   * Creates a new instance of <code>{@link ShortAssert}</code>.
   *
   * @param actual the actual value.
   * @return the created assertion object.
   */
  @CheckReturnValue
  public static AbstractShortAssert<?> assertThat(short actual) {
    return AssertionsForClassTypes.assertThat(actual);
  }

  /**
   * Creates a new instance of <code>{@link ShortAssert}</code>.
   *
   * @param actual the actual value.
   * @return the created assertion object.
   */
  @CheckReturnValue
  public static AbstractShortAssert<?> assertThat(Short actual) {
    return AssertionsForClassTypes.assertThat(actual);
  }

  /**
   * Creates a new instance of <code>{@link ShortArrayAssert}</code>.
   *
   * @param actual the actual value.
   * @return the created assertion object.
   */
  @CheckReturnValue
  public static AbstractShortArrayAssert<?> assertThat(short[] actual) {
    return AssertionsForClassTypes.assertThat(actual);
  }

  /**
   * Creates a new instance of <code>{@link DateAssert}</code>.
   *
   * @param actual the actual value.
   * @return the created assertion object.
   */
  @CheckReturnValue
  public static AbstractDateAssert<?> assertThat(Date actual) {
    return AssertionsForClassTypes.assertThat(actual);
  }

  /**
   * Creates a new instance of <code>{@link ZonedDateTimeAssert}</code>.
   *
   * @param actual the actual value.
   * @return the created assertion object.
   */
  @CheckReturnValue
  public static AbstractZonedDateTimeAssert<?> assertThat(ZonedDateTime actual) {
    return AssertionsForClassTypes.assertThat(actual);
  }

  /**
   * Creates a new instance of <code>{@link LocalDateTimeAssert}</code>.
   *
   * @param actual the actual value.
   * @return the created assertion object.
   */
  @CheckReturnValue
  public static AbstractLocalDateTimeAssert<?> assertThat(LocalDateTime actual) {
    return AssertionsForClassTypes.assertThat(actual);
  }

  /**
   * Creates a new instance of <code>{@link java.time.OffsetDateTime}</code>.
   *
   * @param actual the actual value.
   * @return the created assertion object.
   */
  @CheckReturnValue
  public static AbstractOffsetDateTimeAssert<?> assertThat(OffsetDateTime actual) {
    return AssertionsForClassTypes.assertThat(actual);
  }

  /**
   * Create assertion for {@link java.time.OffsetTime}.
   *
   * @param actual the actual value.
   * @return the created assertion object.
   */
  @CheckReturnValue
  public static AbstractOffsetTimeAssert<?> assertThat(OffsetTime actual) {
    return AssertionsForClassTypes.assertThat(actual);
  }

  /**
   * Creates a new instance of <code>{@link LocalTimeAssert}</code>.
   *
   * @param actual the actual value.
   * @return the created assertion object.
   */
  @CheckReturnValue
  public static AbstractLocalTimeAssert<?> assertThat(LocalTime actual) {
    return AssertionsForClassTypes.assertThat(actual);
  }

  /**
   * Creates a new instance of <code>{@link LocalDateAssert}</code>.
   *
   * @param actual the actual value.
   * @return the created assertion object.
   */
  @CheckReturnValue
  public static AbstractLocalDateAssert<?> assertThat(LocalDate actual) {
    return AssertionsForClassTypes.assertThat(actual);
  }

  /**
   * Creates a new instance of <code>{@link InstantAssert}</code>.
   *
   * @param actual the actual value.
   * @return the created assertion object.
   * @since 3.7.0
   */
  @CheckReturnValue
  public static AbstractInstantAssert<?> assertThat(Instant actual) {
    return AssertionsForClassTypes.assertThat(actual);
  }

  /**
   * Create assertion for {@link AtomicBoolean}.
   *
   * @param actual the actual value.
   * @return the created assertion object.
   * @since 2.7.0 / 3.7.0
   */
  @CheckReturnValue
  public static AtomicBooleanAssert assertThat(AtomicBoolean actual) {
    return new AtomicBooleanAssert(actual);
  }

  /**
   * Create assertion for {@link AtomicInteger}.
   *
   * @param actual the actual value.
   * @return the created assertion object.
   * @since 2.7.0 / 3.7.0
   */
  @CheckReturnValue
  public static AtomicIntegerAssert assertThat(AtomicInteger actual) {
    return new AtomicIntegerAssert(actual);
  }

  /**
   * Create int[] assertion for {@link AtomicIntegerArray}.
   *
   * @param actual the actual value.
   * @return the created assertion object.
   * @since 2.7.0 / 3.7.0
   */
  @CheckReturnValue
  public static AtomicIntegerArrayAssert assertThat(AtomicIntegerArray actual) {
    return new AtomicIntegerArrayAssert(actual);
  }

  /**
   * Create assertion for {@link AtomicIntegerFieldUpdater}.
   *
   * @param actual the actual value.
   * @param <OBJECT> the type of the object holding the updatable field.
   * @return the created assertion object.
   * @since 2.7.0 / 3.7.0
   */
  @CheckReturnValue
  public static <OBJECT> AtomicIntegerFieldUpdaterAssert<OBJECT> assertThat(AtomicIntegerFieldUpdater<OBJECT> actual) {
    return new AtomicIntegerFieldUpdaterAssert<>(actual);
  }

  /**
   * Create assertion for {@link AtomicLong}.
   *
   * @param actual the actual value.
   * @return the created assertion object.
   * @since 2.7.0 / 3.7.0
   */
  @CheckReturnValue
  public static AtomicLongAssert assertThat(AtomicLong actual) {
    return new AtomicLongAssert(actual);
  }

  /**
   * Create assertion for {@link AtomicLongArray}.
   *
   * @param actual the actual value.
   * @return the created assertion object.
   * @since 2.7.0 / 3.7.0
   */
  @CheckReturnValue
  public static AtomicLongArrayAssert assertThat(AtomicLongArray actual) {
    return new AtomicLongArrayAssert(actual);
  }

  /**
   * Create assertion for {@link AtomicLongFieldUpdater}.
   *
   * @param actual the actual value.
   * @param <OBJECT> the type of the object holding the updatable field.
   * @return the created assertion object.
   * @since 2.7.0 / 3.7.0
   */
  @CheckReturnValue
  public static <OBJECT> AtomicLongFieldUpdaterAssert<OBJECT> assertThat(AtomicLongFieldUpdater<OBJECT> actual) {
    return new AtomicLongFieldUpdaterAssert<>(actual);
  }

  /**
   * Create assertion for {@link AtomicReference}.
   *
   * @param actual the actual value.
   * @param <VALUE> the type of the value contained in the {@link AtomicReference}.
   * @return the created assertion object.
   * @since 2.7.0 / 3.7.0
   */
  @CheckReturnValue
  public static <VALUE> AtomicReferenceAssert<VALUE> assertThat(AtomicReference<VALUE> actual) {
    return new AtomicReferenceAssert<>(actual);
  }

  /**
   * Create assertion for {@link AtomicReferenceArray}.
   *
   * @param actual the actual value.
   * @param <ELEMENT> the type of the value contained in the {@link AtomicReferenceArray}.
   * @return the created assertion object.
   * @since 2.7.0 / 3.7.0
   */
  @CheckReturnValue
  public static <ELEMENT> AtomicReferenceArrayAssert<ELEMENT> assertThat(AtomicReferenceArray<ELEMENT> actual) {
    return new AtomicReferenceArrayAssert<>(actual);
  }

  /**
   * Create assertion for {@link AtomicReferenceFieldUpdater}.
   *
   * @param actual the actual value.
   * @param <FIELD> the type of the field which gets updated by the {@link AtomicReferenceFieldUpdater}.
   * @param <OBJECT> the type of the object holding the updatable field.
   * @return the created assertion object.
   * @since 2.7.0 / 3.7.0
   */
  @CheckReturnValue
  public static <FIELD, OBJECT> AtomicReferenceFieldUpdaterAssert<FIELD, OBJECT> assertThat(AtomicReferenceFieldUpdater<OBJECT, FIELD> actual) {
    return new AtomicReferenceFieldUpdaterAssert<>(actual);
  }

  /**
   * Create assertion for {@link AtomicMarkableReference}.
   *
   * @param actual the actual value.
   * @param <VALUE> the type of the value contained in the {@link AtomicMarkableReference}.
   * @return the created assertion object.
   * @since 2.7.0 / 3.7.0
   */
  @CheckReturnValue
  public static <VALUE> AtomicMarkableReferenceAssert<VALUE> assertThat(AtomicMarkableReference<VALUE> actual) {
    return new AtomicMarkableReferenceAssert<>(actual);
  }

  /**
   * Create assertion for {@link AtomicStampedReference}.
   *
   * @param actual the actual value.
   * @param <VALUE> the type of the value contained in the {@link AtomicStampedReference}.
   * @return the created assertion object.
   * @since 2.7.0 / 3.7.0
   */
  @CheckReturnValue
  public static <VALUE> AtomicStampedReferenceAssert<VALUE> assertThat(AtomicStampedReference<VALUE> actual) {
    return new AtomicStampedReferenceAssert<>(actual);
  }

  /**
   * Creates a new instance of <code>{@link ThrowableAssert}</code>.
   *
   * @param actual the actual value.
   * @return the created {@link ThrowableAssert}.
   */
  @CheckReturnValue
  public static AbstractThrowableAssert<?, ? extends Throwable> assertThat(Throwable actual) {
    return AssertionsForClassTypes.assertThat(actual);
  }

  /**
   * Allows to capture and then assert on a {@link Throwable} (easier done with lambdas).
   * <p>
   * Java 8 example :
   * <pre><code class='java'> {@literal @}Test
   *  public void testException() {
   *    assertThatThrownBy(() -&gt; { throw new Exception("boom!") }).isInstanceOf(Exception.class)
   *                                                              .hasMessageContaining("boom");
   * }</code></pre>
   *
   * If the provided {@link ThrowingCallable} does not raise an exception, an error is immediately thrown,
   * in that case the test description provided with {@link AbstractAssert#as(String, Object...) as(String, Object...)} is not honored.<br>
   * To use a test description, use {@link #catchThrowable(ThrowableAssert.ThrowingCallable)} as shown below:
   * <pre><code class='java'> // assertion will fail but "display me" won't appear in the error
   * assertThatThrownBy(() -&gt; {}).as("display me")
   *                             .isInstanceOf(Exception.class);
   *
   * // assertion will fail AND "display me" will appear in the error
   * Throwable thrown = catchThrowable(() -&gt; {});
   * assertThat(thrown).as("display me")
   *                   .isInstanceOf(Exception.class);</code></pre>
   * 
   * Alternatively you can also use <code>assertThatCode(ThrowingCallable)</code> for the test description provided 
   * with {@link AbstractAssert#as(String, Object...) as(String, Object...)} to always be honored.
   *
   * @param shouldRaiseThrowable The {@link ThrowingCallable} or lambda with the code that should raise the throwable.
   * @return the created {@link ThrowableAssert}.
   */
  @CheckReturnValue
  public static AbstractThrowableAssert<?, ? extends Throwable> assertThatThrownBy(ThrowingCallable shouldRaiseThrowable) {
    return assertThat(catchThrowable(shouldRaiseThrowable)).hasBeenThrown();
  }

  /**
   * Allows to capture and then assert on a {@link Throwable} like {@code assertThatThrownBy(ThrowingCallable)} but this method 
   * let you set the assertion description the same way you do with {@link AbstractAssert#as(String, Object...) as(String, Object...)}.
   * <p>
   * Example:
   * <pre><code class='java'> {@literal @}Test
   *  public void testException() {
   *    // if this assertion failed (but it doesn't), the error message would start with [Test explosive code]
   *    assertThatThrownBy(() -&gt; { throw new IOException("boom!") }, "Test explosive code")
   *             .isInstanceOf(IOException.class)
   *             .hasMessageContaining("boom");
   * }</code></pre>
   *
   * If the provided {@link ThrowingCallable ThrowingCallable} does not raise an exception, an error is immediately thrown.
   * <p> 
   * The test description provided is honored but not the one with {@link AbstractAssert#as(String, Object...) as(String, Object...)}, example:
   * <pre><code class='java'> // assertion will fail but "display me" won't appear in the error message
   * assertThatThrownBy(() -&gt; {}).as("display me")
   *                             .isInstanceOf(Exception.class);
   *
   * // assertion will fail AND "display me" will appear in the error message
   * assertThatThrownBy(() -&gt; {}, "display me")
   *                             .isInstanceOf(Exception.class);</code></pre>
   *
   * @param shouldRaiseThrowable The {@link ThrowingCallable} or lambda with the code that should raise the throwable.
   * @param description the new description to set.
   * @param args optional parameter if description is a format String.
   * 
   * @return the created {@link ThrowableAssert}.
   * 
   * @since 3.9.0
   */
  public static AbstractThrowableAssert<?, ? extends Throwable> assertThatThrownBy(ThrowingCallable shouldRaiseThrowable,
                                                                                   String description, Object... args) {
    return assertThat(catchThrowable(shouldRaiseThrowable)).as(description, args).hasBeenThrown();
  }

  /**
   * Allows to capture and then assert on a {@link Throwable} (easier done with lambdas).
   * <p>
   * The main difference with {@code assertThatThrownBy(ThrowingCallable)} is that 
   * this method does not fail if no exception was thrown.
   * <p>
   * Example :
   * <pre><code class='java'> ThrowingCallable boomCode = () -&gt; {
   *   throw new Exception("boom!");
   * };
   * ThrowingCallable doNothing = () -&gt; {}; 
   * 
   * // assertions succeed
   * assertThatCode(doNothing).doesNotThrowAnyException();
   * assertThatCode(boomCode).isInstanceOf(Exception.class)
   *                         .hasMessageContaining("boom");
   *                                                      
   * // assertion fails
   * assertThatCode(boomCode).doesNotThrowAnyException();</code></pre>
   *
   * Contrary to <code>assertThatThrownBy(ThrowingCallable)</code> the test description provided with 
   * {@link AbstractAssert#as(String, Object...) as(String, Object...)} is always honored as shown below.
   * 
   * <pre><code class='java'> ThrowingCallable doNothing = () -&gt; {}; 
   * 
   * // assertion fails and "display me" appears in the assertion error
   * assertThatCode(doNothing).as("display me")
   *                          .isInstanceOf(Exception.class);</code></pre>
   * <p>
   * This method was not named {@code assertThat} because the java compiler reported it ambiguous when used directly with a lambda :(  
   *
   * @param shouldRaiseOrNotThrowable The {@link ThrowingCallable} or lambda with the code that should raise the throwable.
   * @return the created {@link ThrowableAssert}.
   * @since 3.7.0
   */
  @CheckReturnValue
  public static AbstractThrowableAssert<?, ? extends Throwable> assertThatCode(ThrowingCallable shouldRaiseOrNotThrowable) {
    return AssertionsForClassTypes.assertThatCode(shouldRaiseOrNotThrowable);
  }

  /**
   * Allows catching a {@link Throwable} more easily when used with Java 8 lambdas.
   *
   * <p>
   * This caught {@link Throwable} can then be asserted.
   * </p>
   *
   * <p>
   * Example:
   * </p>
   *
   * <pre><code class='java'>{@literal @}Test
   * public void testException() {
   *   // when
   *   Throwable thrown = catchThrowable(() -&gt; { throw new Exception("boom!"); });
   *
   *   // then
   *   assertThat(thrown).isInstanceOf(Exception.class)
   *                     .hasMessageContaining("boom");
   * } </code></pre>
   *
   * @param shouldRaiseThrowable The lambda with the code that should raise the exception.
   * @return The captured exception or <code>null</code> if none was raised by the callable.
   * @see #catchThrowableOfType(ThrowingCallable, Class)
   */
  public static Throwable catchThrowable(ThrowingCallable shouldRaiseThrowable) {
    return AssertionsForClassTypes.catchThrowable(shouldRaiseThrowable);
  }

  /**
   * Allows catching a {@link Throwable} of a specific type.
   * <p>
   * A call is made to {@code catchThrowable(ThrowingCallable)}, if no exception is thrown {@code catchThrowableOfType} returns null, 
   * otherwise it checks that the caught {@link Throwable} has the specified type then casts it to it before returning it, 
   * making it convenient to perform subtype-specific assertions on the result.
   * <p>
   * Example:
   * <pre><code class='java'> class CustomParseException extends Exception {
   *   int line;
   *   int column;
   *   
   *   public CustomParseException(String msg, int l, int c) {
   *     super(msg);
   *     line = l;
   *     column = c;
   *   }
   * }
   * 
   * CustomParseException e = catchThrowableOfType(() -&gt; { throw new CustomParseException("boom!", 1, 5); },
   *                                               CustomParseException.class);
   * // assertions pass
   * assertThat(e).hasMessageContaining("boom");
   * assertThat(e.line).isEqualTo(1);
   * assertThat(e.column).isEqualTo(5);
   * 
   * // fails as CustomParseException is not a RuntimeException
   * catchThrowableOfType(() -&gt; { throw new CustomParseException("boom!", 1, 5); }, 
   *                      RuntimeException.class);</code></pre>
   *
   * @param <THROWABLE> the {@link Throwable} type.
   * @param shouldRaiseThrowable The lambda with the code that should raise the exception.
   * @param type The type of exception that the code is expected to raise.
   * @return The captured exception or <code>null</code> if none was raised by the callable.
   * @see #catchThrowable(ThrowingCallable)
   * @since 3.9.0
   */
  public static <THROWABLE extends Throwable> THROWABLE catchThrowableOfType(ThrowingCallable shouldRaiseThrowable,
                                                                             Class<THROWABLE> type) {
    return AssertionsForClassTypes.catchThrowableOfType(shouldRaiseThrowable, type);
  }

  /**
   * Entry point to check that an exception of type T is thrown by a given {@code throwingCallable}
   * which allows to chain assertions on the thrown exception.
   * <p>
   * Example:
   * <pre><code class='java'> assertThatExceptionOfType(IOException.class)
   *           .isThrownBy(() -&gt; { throw new IOException("boom!"); })
   *           .withMessage("boom!"); </code></pre>
   *
   * This method is more or less the same of {@link #assertThatThrownBy(ThrowableAssert.ThrowingCallable)} but in a more natural way.
   * @param <T> the the exception type.
   * @param exceptionType the exception type class.
   * @return the created {@link ThrowableTypeAssert}.
   */
  @CheckReturnValue
  public static <T extends Throwable> ThrowableTypeAssert<T> assertThatExceptionOfType(final Class<? extends T> exceptionType) {
    return AssertionsForClassTypes.assertThatExceptionOfType(exceptionType);
  }

  /**
   * Alias for {@link #assertThatExceptionOfType(Class)} for {@link NullPointerException}.
   * 
   * @return the created {@link ThrowableTypeAssert}.
   * 
   * @since 3.7.0
   */
  @CheckReturnValue
  public static ThrowableTypeAssert<NullPointerException> assertThatNullPointerException() {
    return assertThatExceptionOfType(NullPointerException.class);
  }

  /**
   * Alias for {@link #assertThatExceptionOfType(Class)} for {@link IllegalArgumentException}.
   * 
   * @return the created {@link ThrowableTypeAssert}.
   * 
   * @since 3.7.0
   */
  @CheckReturnValue
  public static ThrowableTypeAssert<IllegalArgumentException> assertThatIllegalArgumentException() {
    return assertThatExceptionOfType(IllegalArgumentException.class);
  }

  /**
   * Alias for {@link #assertThatExceptionOfType(Class)} for {@link IOException}.
   * 
   * @return the created {@link ThrowableTypeAssert}.
   * 
   * @since 3.7.0
   */
  @CheckReturnValue
  public static ThrowableTypeAssert<IOException> assertThatIOException() {
    return assertThatExceptionOfType(IOException.class);
  }

  /**
   * Alias for {@link #assertThatExceptionOfType(Class)} for {@link IllegalStateException}.
   * 
   * @return the created {@link ThrowableTypeAssert}.
   * 
   * @since 3.7.0
   */
  @CheckReturnValue
  public static ThrowableTypeAssert<IllegalStateException> assertThatIllegalStateException() {
    return assertThatExceptionOfType(IllegalStateException.class);
  }

  // -------------------------------------------------------------------------------------------------
  // fail methods : not assertions but here to have a single entry point to all AssertJ features.
  // -------------------------------------------------------------------------------------------------

  /**
   * Sets whether we remove elements related to AssertJ from assertion error stack trace.
   *
   * @param removeAssertJRelatedElementsFromStackTrace flag.
   */
  public static void setRemoveAssertJRelatedElementsFromStackTrace(boolean removeAssertJRelatedElementsFromStackTrace) {
    Fail.setRemoveAssertJRelatedElementsFromStackTrace(removeAssertJRelatedElementsFromStackTrace);
  }

  /**
   * Throws an {@link AssertionError} with the given message.
   *
   * @param failureMessage error message.
   * @throws AssertionError with the given message.
   */
  public static void fail(String failureMessage) {
    Fail.fail(failureMessage);
  }

  /**
   * Throws an {@link AssertionError} with the given message built as {@link String#format(String, Object...)}.
   *
   * @param failureMessage error message.
   * @param args Arguments referenced by the format specifiers in the format string.
   * @throws AssertionError with the given built message.
   */
  public static void fail(String failureMessage, Object... args) {
    Fail.fail(failureMessage, args);
  }

  /**
   * Throws an {@link AssertionError} with the given message and with the {@link Throwable} that caused the failure.
   * @param failureMessage the description of the failed assertion. It can be {@code null}.
   * @param realCause cause of the error.
   * @throws AssertionError with the given message and with the {@link Throwable} that caused the failure.
   */
  public static void fail(String failureMessage, Throwable realCause) {
    Fail.fail(failureMessage, realCause);
  }

  /**
   * Throws an {@link AssertionError} with a message explaining that a {@link Throwable} of given class was expected to be thrown
   * but had not been.
   * <p>
   * {@link Assertions#shouldHaveThrown(Class)} can be used as a replacement.
   * <p>
   * @param throwableClass the Throwable class that was expected to be thrown.
   * @throws AssertionError with a message explaining that a {@link Throwable} of given class was expected to be thrown but had
   *           not been.
   *
   */
  public static void failBecauseExceptionWasNotThrown(Class<? extends Throwable> throwableClass) {
    Fail.shouldHaveThrown(throwableClass);
  }

  /**
   * Throws an {@link AssertionError} with a message explaining that a {@link Throwable} of given class was expected to be thrown
   * but had not been.
   * @param throwableClass the Throwable class that was expected to be thrown.
   * @throws AssertionError with a message explaining that a {@link Throwable} of given class was expected to be thrown but had
   *           not been.
   */
  public static void shouldHaveThrown(Class<? extends Throwable> throwableClass) {
    Fail.shouldHaveThrown(throwableClass);
  }

  /**
   * In error messages, sets the threshold when iterable/array formatting will on one line (if their String description
   * is less than this parameter) or it will be formatted with one element per line.
   * <p>
   * The following array will be formatted on one line as its length &lt; 80:
   * <pre><code class='java'> String[] greatBooks = array("A Game of Thrones", "The Lord of the Rings", "Assassin's Apprentice");
   *
   * // formatted as:
   *
   * ["A Game of Thrones", "The Lord of the Rings", "Assassin's Apprentice"]</code></pre>
   * whereas this array is formatted on multiple lines (one element per line)
   *
   * <pre><code class='java'> String[] greatBooks = array("A Game of Thrones", "The Lord of the Rings", "Assassin's Apprentice", "Guards! Guards! (Discworld)");
   *
   * // formatted as:
   *
   * ["A Game of Thrones",
   *  "The Lord of the Rings",
   *  "Assassin's Apprentice",
   *  "Guards! Guards! (Discworld)"]</code></pre>
   *
   * @param maxLengthForSingleLineDescription the maximum length for an iterable/array to be displayed on one line
   */
  public static void setMaxLengthForSingleLineDescription(int maxLengthForSingleLineDescription) {
    StandardRepresentation.setMaxLengthForSingleLineDescription(maxLengthForSingleLineDescription);
  }

  /**
   * In error messages, sets the threshold for how many elements from one iterable/array/map will be included in the
   * in the description.
   *
   * E.q. When this method is called with a value of {@code 3}.
   * <p>
   * The following array will be formatted entirely as it's length is &lt;= 3:
   * <pre><code class='java'> String[] greatBooks = array("A Game of Thrones", "The Lord of the Rings", "Assassin's Apprentice");
   *
   * // formatted as:
   *
   * ["A Game of Thrones", "The Lord of the Rings", "Assassin's Apprentice"]</code></pre>
   *
   * whereas this array is formatted only with it's first 3 elements, followed by {@code ...}:
   * <pre><code class='java'> String[] greatBooks = array("A Game of Thrones", "The Lord of the Rings", "Assassin's Apprentice", "Guards! Guards!");
   *
   * // formatted as:
   *
   * ["A Game of Thrones", "The Lord of the Rings", "Assassin's Apprentice", ...]</code></pre>
   *
   * @param maxElementsForPrinting the maximum elements that would be printed from one iterable/array/map
   * @since 2.6.0 / 3.6.0
   */
  public static void setMaxElementsForPrinting(int maxElementsForPrinting) {
    StandardRepresentation.setMaxElementsForPrinting(maxElementsForPrinting);
  }

  // ------------------------------------------------------------------------------------------------------
  // properties methods : not assertions but here to have a single entry point to all AssertJ features.
  // ------------------------------------------------------------------------------------------------------

  /**
   * Only delegate to {@link Properties#extractProperty(String)} so that Assertions offers a full feature entry point
   * to
   * all AssertJ features (but you can use {@link Properties} if you prefer).
   * <p>
   * Typical usage is to chain <code>extractProperty</code> with <code>from</code> method, see examples below :
   *
   * <pre><code class='java'> // extract simple property values having a java standard type (here String)
   * assertThat(extractProperty(&quot;name&quot;, String.class).from(fellowshipOfTheRing))
   *           .contains(&quot;Boromir&quot;, &quot;Gandalf&quot;, &quot;Frodo&quot;, &quot;Legolas&quot;)
   *           .doesNotContain(&quot;Sauron&quot;, &quot;Elrond&quot;);
   *
   * // extracting property works also with user's types (here Race)
   * assertThat(extractProperty(&quot;race&quot;, String.class).from(fellowshipOfTheRing))
   *           .contains(HOBBIT, ELF).doesNotContain(ORC);
   *
   * // extract nested property on Race
   * assertThat(extractProperty(&quot;race.name&quot;, String.class).from(fellowshipOfTheRing))
   *           .contains(&quot;Hobbit&quot;, &quot;Elf&quot;)
   *           .doesNotContain(&quot;Orc&quot;);</code></pre>
   * @param <T> the type of value to extract.
   * @param propertyName the name of the property to be read from the elements of a {@code Iterable}. It may be a nested
   *          property (e.g. "address.street.number").
   * @param propertyType the type of property to extract
   * @return the created {@code Properties}.
   * @throws NullPointerException if the given property name is {@code null}.
   * @throws IllegalArgumentException if the given property name is empty.
   */
  public static <T> Properties<T> extractProperty(String propertyName, Class<T> propertyType) {
    return Properties.extractProperty(propertyName, propertyType);
  }

  /**
   * Only delegate to {@link Properties#extractProperty(String)} so that Assertions offers a full feature entry point
   * to
   * all AssertJ features (but you can use {@link Properties} if you prefer).
   * <p>
   * Typical usage is to chain <code>extractProperty</code> with <code>from</code> method, see examples below :
   *
   * <pre><code class='java'> // extract simple property values, as no type has been defined the extracted property will be considered as Object
   * // to define the real property type (here String) use extractProperty(&quot;name&quot;, String.class) instead.
   * assertThat(extractProperty(&quot;name&quot;).from(fellowshipOfTheRing))
   *           .contains(&quot;Boromir&quot;, &quot;Gandalf&quot;, &quot;Frodo&quot;, &quot;Legolas&quot;)
   *           .doesNotContain(&quot;Sauron&quot;, &quot;Elrond&quot;);
   *
   * // extracting property works also with user's types (here Race), even though it will be considered as Object
   * // to define the real property type (here String) use extractProperty(&quot;name&quot;, Race.class) instead.
   * assertThat(extractProperty(&quot;race&quot;).from(fellowshipOfTheRing)).contains(HOBBIT, ELF).doesNotContain(ORC);
   *
   * // extract nested property on Race
   * assertThat(extractProperty(&quot;race.name&quot;).from(fellowshipOfTheRing)).contains(&quot;Hobbit&quot;, &quot;Elf&quot;).doesNotContain(&quot;Orc&quot;); </code></pre>
   *
   * @param propertyName the name of the property to be read from the elements of a {@code Iterable}. It may be a nested
   *          property (e.g. "address.street.number").
   * @throws NullPointerException if the given property name is {@code null}.
   * @throws IllegalArgumentException if the given property name is empty.
   * @return the created {@code Properties}.
   */
  public static Properties<Object> extractProperty(String propertyName) {
    return Properties.extractProperty(propertyName);
  }

  /**
   * Utility method to build nicely a {@link Tuple} when working with {@link IterableAssert#extracting(String...)} or
   * {@link ObjectArrayAssert#extracting(String...)}
   *
   * @param values the values stored in the {@link Tuple}
   * @return the built {@link Tuple}
   */
  public static Tuple tuple(Object... values) {
    return Tuple.tuple(values);
  }

  /**
   * Globally sets whether
   * <code>{@link org.assertj.core.api.AbstractIterableAssert#extracting(String) IterableAssert#extracting(String)}</code>
   * and
   * <code>{@link org.assertj.core.api.AbstractObjectArrayAssert#extracting(String) ObjectArrayAssert#extracting(String)}</code>
   * should be allowed to extract private fields, if not and they try it fails with exception.
   *
   * @param allowExtractingPrivateFields allow private fields extraction. Default {@code true}.
   */
  public static void setAllowExtractingPrivateFields(boolean allowExtractingPrivateFields) {
    FieldSupport.extraction().setAllowUsingPrivateFields(allowExtractingPrivateFields);
  }

  /**
   * Globally sets whether the use of private fields is allowed for comparison.
   * The following (incomplete) list of methods will be impacted by this change :
   * <ul>
   * <li>
   * <code>{@link org.assertj.core.api.AbstractIterableAssert#usingElementComparatorOnFields(java.lang.String...)}</code>
   * </li>
   * <li><code>{@link org.assertj.core.api.AbstractObjectAssert#isEqualToComparingFieldByField(Object)}</code></li>
   * </ul>
   *
   * If the value is <code>false</code> and these methods try to compare private fields, it will fail with an exception.
   *
   * @param allowComparingPrivateFields allow private fields comparison. Default {@code true}.
   */
  public static void setAllowComparingPrivateFields(boolean allowComparingPrivateFields) {
    FieldSupport.comparison().setAllowUsingPrivateFields(allowComparingPrivateFields);
  }

  // ------------------------------------------------------------------------------------------------------
  // Data utility methods : not assertions but here to have a single entry point to all AssertJ features.
  // ------------------------------------------------------------------------------------------------------

  /**
   * Only delegate to {@link MapEntry#entry(Object, Object)} so that Assertions offers a full feature entry point to
   * all
   * AssertJ features (but you can use {@link MapEntry} if you prefer).
   * <p>
   * Typical usage is to call <code>entry</code> in MapAssert <code>contains</code> assertion, see examples below :
   *
   * <pre><code class='java'> Map&lt;Ring, TolkienCharacter&gt; ringBearers = ... // init omitted
   *
   * assertThat(ringBearers).contains(entry(oneRing, frodo), entry(nenya, galadriel));</code></pre>
   * @param <K> the type of keys in the map.
   * @param <V> the type of values in the map.
   * @param key the key of the entry to create.
   * @param value the value of the entry to create.
   * @return the created {@code MapEntry}.
   */
  public static <K, V> MapEntry<K, V> entry(K key, V value) {
    return MapEntry.entry(key, value);
  }

  /**
   * Only delegate to {@link Index#atIndex(int)} so that Assertions offers a full feature entry point to all AssertJ
   * features (but you can use {@link Index} if you prefer).
   * <p>
   * Typical usage :
   * <pre><code class='java'> List&lt;Ring&gt; elvesRings = newArrayList(vilya, nenya, narya);
   * assertThat(elvesRings).contains(vilya, atIndex(0)).contains(nenya, atIndex(1)).contains(narya, atIndex(2));</code></pre>
   *
   * @param index the value of the index.
   * @return the created {@code Index}.
   * @throws IllegalArgumentException if the given value is negative.
   */
  public static Index atIndex(int index) {
    return Index.atIndex(index);
  }

  /**
   * Assertions entry point for double {@link Offset}.
   * <p>
   * Typical usage :
<<<<<<< HEAD
   * <pre><code class='java'> assertThat(8.1).isEqualTo(8.0, offset(0.1));</code></pre>
   * 
=======
   * <pre><code class='java'> assertThat(0.1).isEqualTo(0.0, offset(0.1));</code></pre>
>>>>>>> 0bd42599
   * @param value the allowed offset
   * @return the created {@code Offset}.
   * @throws NullPointerException if the given value is {@code null}.
   * @throws IllegalArgumentException if the given value is negative.
   */
  public static Offset<Double> offset(Double value) {
    return Offset.offset(value);
  }

  /**
   * Assertions entry point for float {@link Offset}.
   * <p>
   * Typical usage :
<<<<<<< HEAD
   * <pre><code class='java'> assertThat(8.2f).isCloseTo(8.0f, offset(0.2f));</code></pre>
   * 
=======
   * <pre><code class='java'> assertThat(0.2f).isCloseTo(0.0f, offset(0.2f));</code></pre>
>>>>>>> 0bd42599
   * @param value the allowed offset
   * @return the created {@code Offset}.
   * @throws NullPointerException if the given value is {@code null}.
   * @throws IllegalArgumentException if the given value is negative.
   */
  public static Offset<Float> offset(Float value) {
    return Offset.offset(value);
  }

  /**
   * Alias for {@link #offset(Double)} to use with isCloseTo assertions.
   * <p>
   * Typical usage :
<<<<<<< HEAD
   * <pre><code class='java'> assertThat(8.1).isCloseTo(8.0, within(0.1));</code></pre>
   * 
   * @param value the value of the offset.
=======
   * <pre><code class='java'> assertThat(0.1).isCloseTo(0.0, within(0.1));</code></pre>
   * @param value the allowed offset
>>>>>>> 0bd42599
   * @return the created {@code Offset}.
   * @throws NullPointerException if the given value is {@code null}.
   * @throws IllegalArgumentException if the given value is negative.
   */
  public static Offset<Double> within(Double value) {
    return Offset.offset(value);
  }

  /**
   * Alias for {@link #offset(Double)} to use with real number assertions.
   * <p>
   * Typical usage :
<<<<<<< HEAD
   * <pre><code class='java'> assertThat(8.1).isEqualTo(8.0, withPrecision(0.1));</code></pre>
   * 
=======
   * <pre><code class='java'> assertThat(0.1).isEqualTo(0.0, withPrecision(0.1));</code></pre>
>>>>>>> 0bd42599
   * @param value the required precision
   * @return the created {@code Offset}.
   * @throws NullPointerException if the given value is {@code null}.
   * @throws IllegalArgumentException if the given value is negative.
   */
  public static Offset<Double> withPrecision(Double value) {
    return Offset.offset(value);
  }

  /**
   * Alias for {@link #offset(Float)} to use with isCloseTo assertions.
   * <p>
   * Typical usage :
   * <pre><code class='java'> assertThat(8.2f).isCloseTo(8.0f, within(0.2f));</code></pre>
   * 
   * @param value the value of the offset.
   * @return the created {@code Offset}.
   * @throws NullPointerException if the given value is {@code null}.
   * @throws IllegalArgumentException if the given value is negative.
   */
  public static Offset<Float> within(Float value) {
    return Offset.offset(value);
  }

  /**
   * Alias for {@link #offset(Float)} to use with real number assertions.
   * <p>
   * Typical usage :
<<<<<<< HEAD
   * <pre><code class='java'> assertThat(8.2f).isEqualTo(8.0f, withPrecision(0.2f));</code></pre>
   * 
=======
   * <pre><code class='java'> assertThat(0.2f).isEqualTo(0.0f, withPrecision(0.2f));</code></pre>
>>>>>>> 0bd42599
   * @param value the required precision
   * @return the created {@code Offset}.
   * @throws NullPointerException if the given value is {@code null}.
   * @throws IllegalArgumentException if the given value is negative.
   */
  public static Offset<Float> withPrecision(Float value) {
    return Offset.offset(value);
  }

  /**
   * Assertions entry point for BigDecimal {@link Offset} to use with isCloseTo assertions.
   * <p>
   * Typical usage :
   * <pre><code class='java'> assertThat(BigDecimal.TEN).isCloseTo(new BigDecimal("10.5"), within(BigDecimal.ONE));</code></pre>
   * 
   * @param value the value of the offset.
   * @return the created {@code Offset}.
   * @throws NullPointerException if the given value is {@code null}.
   * @throws IllegalArgumentException if the given value is negative.
   */
  public static Offset<BigDecimal> within(BigDecimal value) {
    return Offset.offset(value);
  }

  /**
   * Assertions entry point for BigInteger {@link Offset} to use with isCloseTo assertions.
   * <p>
   * Typical usage :
   * <pre><code class='java'> assertThat(BigInteger.TEN).isCloseTo(new BigInteger("11"), within(new BigInteger("2")));</code></pre>
   * 
   * @param value the value of the offset.
   * @return the created {@code Offset}.
   * @throws NullPointerException if the given value is {@code null}.
   * @throws IllegalArgumentException if the given value is negative.
   * @since 2.7.0 / 3.7.0
   */
  public static Offset<BigInteger> within(BigInteger value) {
    return Offset.offset(value);
  }

  /**
   * Assertions entry point for Byte {@link Offset} to use with isCloseTo assertions.
   * <p>
   * Typical usage :
   * <pre><code class='java'> assertThat((byte) 10).isCloseTo((byte) 11, within((byte) 1));</code></pre>
   * 
   * @param value the value of the offset.
   * @return the created {@code Offset}.
   * @throws NullPointerException if the given value is {@code null}.
   * @throws IllegalArgumentException if the given value is negative.
   */
  public static Offset<Byte> within(Byte value) {
    return Offset.offset(value);
  }

  /**
   * Assertions entry point for Integer {@link Offset} to use with isCloseTo assertions.
   * <p>
   * Typical usage :
   * <pre><code class='java'> assertThat(10).isCloseTo(11, within(1));</code></pre>
   * 
   * @param value the value of the offset.
   * @return the created {@code Offset}.
   * @throws NullPointerException if the given value is {@code null}.
   * @throws IllegalArgumentException if the given value is negative.
   */
  public static Offset<Integer> within(Integer value) {
    return Offset.offset(value);
  }

  /**
   * Assertions entry point for Short {@link Offset} to use with isCloseTo assertions.
   * <p>
   * Typical usage :
<<<<<<< HEAD
   * <pre><code class='java'> assertThat(10).isCloseTo(11, within(1));</code></pre>
   * 
   * @param value the value of the offset.
=======
   * <pre><code class='java'> assertThat((short) 10).isCloseTo((short) 11, within((short) 1));</code></pre>
   * @param value the allowed offset
>>>>>>> 0bd42599
   * @return the created {@code Offset}.
   * @throws NullPointerException if the given value is {@code null}.
   * @throws IllegalArgumentException if the given value is negative.
   */
  public static Offset<Short> within(Short value) {
    return Offset.offset(value);
  }

  /**
   * Assertions entry point for Long {@link Offset} to use with {@link AbstractLongAssert#isCloseTo(long, Offset) isCloseTo} assertions.
   * <p>
   * Typical usage :
   * <pre><code class='java'> assertThat(5l).isCloseTo(7l, within(2l));</code></pre>
   * 
   * @param value the value of the offset.
   * @return the created {@code Offset}.
   * @throws NullPointerException if the given value is {@code null}.
   * @throws IllegalArgumentException if the given value is negative.
   */
  public static Offset<Long> within(Long value) {
    return Offset.offset(value);
  }

  /**
   * Assertions entry point for {@link TemporalUnitOffset} with  with less than or equal condition
   * to use with isCloseTo temporal assertions.
   * <p>
   * Typical usage :
   * <pre><code class='java'> LocalTime _07_10 = LocalTime.of(7, 10);
   * LocalTime _07_12 = LocalTime.of(7, 12); 
   * assertThat(_07_10).isCloseTo(_07_12, within(5, ChronoUnit.MINUTES));</code></pre>
   * 
   * @param value the allowed offset
   * @param unit the {@link TemporalUnit} of the offset
   * @return the created {@code Offset}.
   * @since 3.7.0
   */
  public static TemporalUnitOffset within(long value, TemporalUnit unit) {
    return new TemporalUnitWithinOffset(value, unit);
  }

  /**
   * Assertions entry point for Double {@link org.assertj.core.data.Percentage} to use with isCloseTo assertions for
   * percentages.
   * <p>
   * Typical usage :
   * <pre><code class='java'> assertThat(11.0).isCloseTo(10.0, withinPercentage(10.0));</code></pre>
   * 
   * @param value the required precision percentage
   * @return the created {@code Percentage}.
   * @throws NullPointerException if the given value is {@code null}.
   * @throws IllegalArgumentException if the given value is negative.
   */
  public static Percentage withinPercentage(Double value) {
    return withPercentage(value);
  }

  /**
   * Assertions entry point for Integer {@link org.assertj.core.data.Percentage} to use with isCloseTo assertions for
   * percentages.
   * <p>
   * Typical usage :
   * <pre><code class='java'> assertThat(11).isCloseTo(10, withinPercentage(10));</code></pre>
   * 
   * @param value the required precision percentage
   * @return the created {@code Percentage}.
   * @throws NullPointerException if the given value is {@code null}.
   * @throws IllegalArgumentException if the given value is negative.
   */
  public static Percentage withinPercentage(Integer value) {
    return withPercentage(value);
  }

  /**
   * Assertions entry point for Long {@link org.assertj.core.data.Percentage} to use with isCloseTo assertions for
   * percentages.
   * <p>
   * Typical usage :
   * <pre><code class='java'> assertThat(11L).isCloseTo(10L, withinPercentage(10L));</code></pre>
   * 
   * @param value the required precision percentage
   * @return the created {@code Percentage}.
   * @throws NullPointerException if the given value is {@code null}.
   * @throws IllegalArgumentException if the given value is negative.
   */
  public static Percentage withinPercentage(Long value) {
    return withPercentage(value);
  }

  /**
   * Build a {@link Offset#strictOffset(Number) <b>strict</b> Offset} to use with {@link AbstractDoubleAssert#isCloseTo(double, Offset)} and {@link AbstractDoubleAssert#isNotCloseTo(double, Offset)} assertions.
   * <p>
   * A strict offset implies a strict comparison which means that {@code isCloseTo} will fail when <i>abs(actual - expected) == offset</i>.  
   * <p>
   * Examples:
   * <pre><code class='java'> // assertion succeeds
   * assertThat(8.1).isCloseTo(8.0, byLessThan(0.2));
   *
   * // assertions fail
   * assertThat(8.1).isCloseTo(8.0, byLessThan(0.1)); // strict comparison!
   * assertThat(8.1).isCloseTo(8.0, byLessThan(0.01));</code></pre>
   *
   * @param value the value of the offset.
   * @return the created {@code Offset}.
   * @throws NullPointerException if the given value is {@code null}.
   * @throws IllegalArgumentException if the given value is negative.
   */
  public static Offset<Double> byLessThan(Double value) {
    return Offset.strictOffset(value);
  }

  /**
   * Alias for {@link #offset(Float)} to use with isCloseTo assertions.
   * <p>
   * Typical usage :
   * <pre><code class='java'> assertThat(8.2f).isCloseTo(8.0f, byLessThan(0.5f));</code></pre>
   *
   * @param value the value of the offset.
   * @return the created {@code Offset}.
   * @throws NullPointerException if the given value is {@code null}.
   * @throws IllegalArgumentException if the given value is negative.
   */
  public static Offset<Float> byLessThan(Float value) {
    return Offset.strictOffset(value);
  }

  /**
   * Assertions entry point for BigDecimal {@link Offset} to use with isCloseTo assertions.
   * <p>
   * Typical usage :
   * <pre><code class='java'> assertThat(BigDecimal.TEN).isCloseTo(new BigDecimal("10.5"), byLessThan(BigDecimal.ONE));</code></pre>
   *
   * @param value the value of the offset.
   * @return the created {@code Offset}.
   * @throws NullPointerException if the given value is {@code null}.
   * @throws IllegalArgumentException if the given value is negative.
   */
  public static Offset<BigDecimal> byLessThan(BigDecimal value) {
    return Offset.strictOffset(value);
  }

  /**
   * Assertions entry point for BigInteger {@link Offset} to use with isCloseTo assertions.
   * <p>
   * Typical usage :
   * <pre><code class='java'> assertThat(BigInteger.TEN).isCloseTo(new BigInteger("11"), byLessThan(new BigInteger("2")));</code></pre>
   * 
   * @param value the value of the offset.
   * @return the created {@code Offset}.
   * @throws NullPointerException if the given value is {@code null}.
   * @throws IllegalArgumentException if the given value is negative.
   * @since 2.7.0 / 3.7.0
   */
  public static Offset<BigInteger> byLessThan(BigInteger value) {
    return Offset.strictOffset(value);
  }

  /**
   * Assertions entry point for Byte {@link Offset} to use with isCloseTo assertions.
   * <p>
   * Typical usage :
   * <pre><code class='java'> assertThat((byte) 10).isCloseTo((byte) 11, byLessThan((byte) 2));</code></pre>
   *
   * @param value the value of the offset.
   * @return the created {@code Offset}.
   * @throws NullPointerException if the given value is {@code null}.
   * @throws IllegalArgumentException if the given value is negative.
   */
  public static Offset<Byte> byLessThan(Byte value) {
    return Offset.strictOffset(value);
  }

  /**
   * Assertions entry point for Long {@link Offset} to use with strict {@link AbstractIntegerAssert#isCloseTo(int, Offset) isCloseTo} assertions.
   * <p>
   * Typical usage :
   * <pre><code class='java'> assertThat(10).isCloseTo(12, byLessThan(1));</code></pre>
   *
   * @param value the value of the offset.
   * @return the created {@code Offset}.
   * @throws NullPointerException if the given value is {@code null}.
   * @throws IllegalArgumentException if the given value is negative.
   */
  public static Offset<Integer> byLessThan(Integer value) {
    return Offset.strictOffset(value);
  }

  /**
   * Assertions entry point for Short {@link Offset} to use with isCloseTo assertions.
   * <p>
   * Typical usage :
   * <pre><code class='java'> assertThat((short) 10).isCloseTo((short) 11, byLessThan((short) 2));</code></pre>
   *
   * @param value the value of the offset.
   * @return the created {@code Offset}.
   * @throws NullPointerException if the given value is {@code null}.
   * @throws IllegalArgumentException if the given value is negative.
   */
  public static Offset<Short> byLessThan(Short value) {
    return Offset.strictOffset(value);
  }

  /**
   * Assertions entry point for Long {@link Offset} to use with strict {@link AbstractLongAssert#isCloseTo(long, Offset) isCloseTo} assertions.
   * <p>
   * Typical usage :
   * <pre><code class='java'> assertThat(5l).isCloseTo(7l, byLessThan(3l));</code></pre>
   *
   * @param value the value of the offset.
   * @return the created {@code Offset}.
   * @throws NullPointerException if the given value is {@code null}.
   * @throws IllegalArgumentException if the given value is negative.
   */
  public static Offset<Long> byLessThan(Long value) {
    return Offset.offset(value);
  }

  /**
   * Assertions entry point for {@link TemporalUnitOffset} with strict less than condition
   * to use with {@code isCloseTo} temporal assertions.
   * <p>
   * Typical usage :
   * <pre><code class='java'> LocalTime _07_10 = LocalTime.of(7, 10);
   * LocalTime _07_12 = LocalTime.of(7, 12); 
   * assertThat(_07_10).isCloseTo(_07_12, byLessThan(5, ChronoUnit.MINUTES));</code></pre>
   * 
   * @param value the value of the offset.
   * @param unit the {@link TemporalUnit} of the offset.
   * @return the created {@code Offset}.
   * @since 3.7.0
   */
  public static TemporalUnitOffset byLessThan(long value, TemporalUnit unit) {
    return new TemporalUnitLessThanOffset(value, unit);
  }

  /**
   * A syntax sugar to write fluent assertion using {@link ObjectAssert#returns(Object, Function)}.
   * <p>
   * Example:
   * <pre><code class="java"> Jedi yoda = new Jedi("Yoda", "Green");
   * assertThat(yoda).returns("Yoda", from(Jedi::getName))
   *                 .returns(2.4, from(Jedi::getHeight))
   *                 .returns(150, from(Jedi::getWeight)); </code></pre>
   *
   * @param extractor A function to extract test subject's property
   * @param <F> Type of test subject
   * @param <T> Type of the property under the assertion
   * @return same instance of {@code extractor}
   */
<<<<<<< HEAD
  public static <F, T> Function<F, T> from(Function<F, T> extractor) {
    return extractor;
=======
  public static Offset<Long> byLessThan(Long value) {
    return Offset.strictOffset(value);
>>>>>>> 0bd42599
  }

  // ------------------------------------------------------------------------------------------------------
  // Condition methods : not assertions but here to have a single entry point to all AssertJ features.
  // ------------------------------------------------------------------------------------------------------

  /**
   * Creates a new <code>{@link AllOf}</code>
   *
   * @param <T> the type of object the given condition accept.
   * @param conditions the conditions to evaluate.
   * @return the created {@code AnyOf}.
   * @throws NullPointerException if the given array is {@code null}.
   * @throws NullPointerException if any of the elements in the given array is {@code null}.
   */
  @SafeVarargs
  public static <T> Condition<T> allOf(Condition<? super T>... conditions) {
    return AllOf.allOf(conditions);
  }

  /**
   * Creates a new <code>{@link AllOf}</code>
   *
   * @param <T> the type of object the given condition accept.
   * @param conditions the conditions to evaluate.
   * @return the created {@code AnyOf}.
   * @throws NullPointerException if the given iterable is {@code null}.
   * @throws NullPointerException if any of the elements in the given iterable is {@code null}.
   */
  public static <T> Condition<T> allOf(Iterable<? extends Condition<? super T>> conditions) {
    return AllOf.allOf(conditions);
  }

  /**
   * Only delegate to {@link AnyOf#anyOf(Condition...)} so that Assertions offers a full feature entry point to all
   * AssertJ features (but you can use {@link AnyOf} if you prefer).
   * <p>
   * Typical usage (<code>jedi</code> and <code>sith</code> are {@link Condition}) :
   *
   * <pre><code class='java'> assertThat(&quot;Vader&quot;).is(anyOf(jedi, sith));</code></pre>
   *
   * @param <T> the type of object the given condition accept.
   * @param conditions the conditions to evaluate.
   * @return the created {@code AnyOf}.
   */
  @SafeVarargs
  public static <T> Condition<T> anyOf(Condition<? super T>... conditions) {
    return AnyOf.anyOf(conditions);
  }

  /**
   * Creates a new <code>{@link AnyOf}</code>
   *
   * @param <T> the type of object the given condition accept.
   * @param conditions the conditions to evaluate.
   * @return the created {@code AnyOf}.
   * @throws NullPointerException if the given iterable is {@code null}.
   * @throws NullPointerException if any of the elements in the given iterable is {@code null}.
   */
  public static <T> Condition<T> anyOf(Iterable<? extends Condition<? super T>> conditions) {
    return AnyOf.anyOf(conditions);
  }

  /**
   * Creates a new <code>{@link DoesNotHave}</code>.
   *
   * @param <T> the type of object the given condition accept.
   * @param condition the condition to inverse.
   * @return The DoesNotHave condition created.
   */
  public static <T> DoesNotHave<T> doesNotHave(Condition<? super T> condition) {
    return DoesNotHave.doesNotHave(condition);
  }

  /**
   * Creates a new <code>{@link Not}</code>.
   *
   * @param <T> the type of object the given condition accept.
   * @param condition the condition to inverse.
   * @return The Not condition created.
   */
  public static <T> Not<T> not(Condition<? super T> condition) {
    return Not.not(condition);
  }

  // --------------------------------------------------------------------------------------------------
  // Filter methods : not assertions but here to have a single entry point to all AssertJ features.
  // --------------------------------------------------------------------------------------------------

  /**
   * Only delegate to {@link Filters#filter(Object[])} so that Assertions offers a full feature entry point to all
   * AssertJ features (but you can use {@link Filters} if you prefer).
   * <p>
   * Note that the given array is not modified, the filters are performed on an {@link Iterable} copy of the array.
   * <p>
   * Typical usage with {@link Condition} :
   *
   * <pre><code class='java'> assertThat(filter(players).being(potentialMVP).get()).containsOnly(james, rose);</code></pre>
   * <p>
   * and with filter language based on java bean property :
   *
   * <pre><code class='java'> assertThat(filter(players).with(&quot;pointsPerGame&quot;).greaterThan(20).and(&quot;assistsPerGame&quot;).greaterThan(7).get())
   *           .containsOnly(james, rose);</code></pre>
   *
   * @param <E> the array elements type.
   * @param array the array to filter.
   * @return the created <code>{@link Filters}</code>.
   */
  public static <E> Filters<E> filter(E[] array) {
    return Filters.filter(array);
  }

  /**
   * Only delegate to {@link Filters#filter(Object[])} so that Assertions offers a full feature entry point to all
   * AssertJ features (but you can use {@link Filters} if you prefer).
   * <p>
   * Note that the given {@link Iterable} is not modified, the filters are performed on a copy.
   * <p>
   * Typical usage with {@link Condition} :
   *
   * <pre><code class='java'> assertThat(filter(players).being(potentialMVP).get()).containsOnly(james, rose);</code></pre>
   * <p>
   * and with filter language based on java bean property :
<<<<<<< HEAD
=======
   * 
   * <pre><code class='java'> assertThat(filter(players).with(&quot;pointsPerGame&quot;).greaterThan(20)
   *                           .and(&quot;assistsPerGame&quot;).greaterThan(7).get())
   *           .containsOnly(james, rose);</code></pre>
>>>>>>> 0bd42599
   *
   * <pre><code class='java'> assertThat(filter(players).with(&quot;pointsPerGame&quot;).greaterThan(20)
   *                           .and(&quot;assistsPerGame&quot;).greaterThan(7).get())
   *           .containsOnly(james, rose);</code></pre>
   *
   * @param <E> the {@link Iterable} elements type.
   * @param iterableToFilter the {@code Iterable} to filter.
   * @return the created <code>{@link Filters}</code>.
   */
  public static <E> Filters<E> filter(Iterable<E> iterableToFilter) {
    return Filters.filter(iterableToFilter);
  }

  /**
   * Create a {@link FilterOperator} to use in {@link AbstractIterableAssert#filteredOn(String, FilterOperator)
   * filteredOn(String, FilterOperation)} to express a filter keeping all Iterable elements whose property/field
   * value matches one of the given values.
   * <p>
   * As often, an example helps:
   * <pre><code class='java'> Employee yoda   = new Employee(1L, new Name("Yoda"), 800);
   * Employee obiwan = new Employee(2L, new Name("Obiwan"), 800);
   * Employee luke   = new Employee(3L, new Name("Luke", "Skywalker"), 26);
   * Employee noname = new Employee(4L, null, 50);
   *
   * List&lt;Employee&gt; employees = newArrayList(yoda, luke, obiwan, noname);
   *
   * assertThat(employees).filteredOn("age", in(800, 26))
   *                      .containsOnly(yoda, obiwan, luke);</code></pre>
   *
   * @param values values to match (one match is sufficient)
   * @return the created "in" filter
   */
  public static InFilter in(Object... values) {
    return InFilter.in(values);
  }

  /**
   * Create a {@link FilterOperator} to use in {@link AbstractIterableAssert#filteredOn(String, FilterOperator)
   * filteredOn(String, FilterOperation)} to express a filter keeping all Iterable elements whose property/field
   * value matches does not match any of the given values.
   * <p>
   * As often, an example helps:
   * <pre><code class='java'> Employee yoda   = new Employee(1L, new Name("Yoda"), 800);
   * Employee obiwan = new Employee(2L, new Name("Obiwan"), 800);
   * Employee luke   = new Employee(3L, new Name("Luke", "Skywalker"), 26);
   * Employee noname = new Employee(4L, null, 50);
   *
   * List&lt;Employee&gt; employees = newArrayList(yoda, luke, obiwan, noname);
   *
   * assertThat(employees).filteredOn("age", notIn(800, 50))
   *                      .containsOnly(luke);</code></pre>
   *
   * @param valuesNotToMatch values not to match (none of the values must match)
   * @return the created "not in" filter
   */
  public static NotInFilter notIn(Object... valuesNotToMatch) {
    return NotInFilter.notIn(valuesNotToMatch);
  }

  /**
   * Create a {@link FilterOperator} to use in {@link AbstractIterableAssert#filteredOn(String, FilterOperator)
   * filteredOn(String, FilterOperation)} to express a filter keeping all Iterable elements whose property/field
   * value matches does not match the given value.
   * <p>
   * As often, an example helps:
   * <pre><code class='java'> Employee yoda   = new Employee(1L, new Name("Yoda"), 800);
   * Employee obiwan = new Employee(2L, new Name("Obiwan"), 800);
   * Employee luke   = new Employee(3L, new Name("Luke", "Skywalker"), 26);
   * Employee noname = new Employee(4L, null, 50);
   *
   * List&lt;Employee&gt; employees = newArrayList(yoda, luke, obiwan, noname);
   *
   * assertThat(employees).filteredOn("age", not(800))
   *                      .containsOnly(luke, noname);</code></pre>
   *
   * @param valueNotToMatch the value not to match
   * @return the created "not" filter
   */
  public static NotFilter not(Object valueNotToMatch) {
    return NotFilter.not(valueNotToMatch);
  }

  // --------------------------------------------------------------------------------------------------
  // File methods : not assertions but here to have a single entry point to all AssertJ features.
  // --------------------------------------------------------------------------------------------------

  /**
   * Loads the text content of a file, so that it can be passed to {@link #assertThat(String)}.
   * <p>
   * Note that this will load the entire file in memory; for larger files, there might be a more efficient alternative
   * with {@link #assertThat(File)}.
   * </p>
   *
   * @param file the file.
   * @param charset the character set to use.
   * @return the content of the file.
   * @throws NullPointerException if the given charset is {@code null}.
   * @throws RuntimeIOException if an I/O exception occurs.
   */
  public static String contentOf(File file, Charset charset) {
    return Files.contentOf(file, charset);
  }

  /**
   * Loads the text content of a file, so that it can be passed to {@link #assertThat(String)}.
   * <p>
   * Note that this will load the entire file in memory; for larger files, there might be a more efficient alternative
   * with {@link #assertThat(File)}.
   * </p>
   *
   * @param file the file.
   * @param charsetName the name of the character set to use.
   * @return the content of the file.
   * @throws IllegalArgumentException if the given character set is not supported on this platform.
   * @throws RuntimeIOException if an I/O exception occurs.
   */
  public static String contentOf(File file, String charsetName) {
    return Files.contentOf(file, charsetName);
  }

  /**
   * Loads the text content of a file with the default character set, so that it can be passed to
   * {@link #assertThat(String)}.
   * <p>
   * Note that this will load the entire file in memory; for larger files, there might be a more efficient alternative
   * with {@link #assertThat(File)}.
   * </p>
   *
   * @param file the file.
   * @return the content of the file.
   * @throws RuntimeIOException if an I/O exception occurs.
   */
  public static String contentOf(File file) {
    return Files.contentOf(file, Charset.defaultCharset());
  }

  /**
   * Loads the text content of a file into a list of strings with the default charset, each string corresponding to a
   * line.
   * The line endings are either \n, \r or \r\n.
   *
   * @param file the file.
   * @return the content of the file.
   * @throws NullPointerException if the given charset is {@code null}.
   * @throws RuntimeIOException if an I/O exception occurs.
   */
  public static List<String> linesOf(File file) {
    return Files.linesOf(file, Charset.defaultCharset());
  }

  /**
   * Loads the text content of a file into a list of strings, each string corresponding to a line.
   * The line endings are either \n, \r or \r\n.
   *
   * @param file the file.
   * @param charset the character set to use.
   * @return the content of the file.
   * @throws NullPointerException if the given charset is {@code null}.
   * @throws RuntimeIOException if an I/O exception occurs.
   */
  public static List<String> linesOf(File file, Charset charset) {
    return Files.linesOf(file, charset);
  }

  /**
   * Loads the text content of a file into a list of strings, each string corresponding to a line. The line endings are
   * either \n, \r or \r\n.
   *
   * @param file the file.
   * @param charsetName the name of the character set to use.
   * @return the content of the file.
   * @throws NullPointerException if the given charset is {@code null}.
   * @throws RuntimeIOException if an I/O exception occurs.
   */
  public static List<String> linesOf(File file, String charsetName) {
    return Files.linesOf(file, charsetName);
  }

  // --------------------------------------------------------------------------------------------------
  // URL/Resource methods : not assertions but here to have a single entry point to all AssertJ features.
  // --------------------------------------------------------------------------------------------------

  /**
   * Loads the text content of a URL, so that it can be passed to {@link #assertThat(String)}.
   * <p>
   * Note that this will load the entire contents in memory.
   * </p>
   *
   * @param url the URL.
   * @param charset the character set to use.
   * @return the content of the URL.
   * @throws NullPointerException if the given charset is {@code null}.
   * @throws RuntimeIOException if an I/O exception occurs.
   */
  public static String contentOf(URL url, Charset charset) {
    return URLs.contentOf(url, charset);
  }

  /**
   * Loads the text content of a URL, so that it can be passed to {@link #assertThat(String)}.
   * <p>
   * Note that this will load the entire contents in memory.
   * </p>
   *
   * @param url the URL.
   * @param charsetName the name of the character set to use.
   * @return the content of the URL.
   * @throws IllegalArgumentException if the given character set is not supported on this platform.
   * @throws RuntimeIOException if an I/O exception occurs.
   */
  public static String contentOf(URL url, String charsetName) {
    return URLs.contentOf(url, charsetName);
  }

  /**
   * Loads the text content of a URL with the default character set, so that it can be passed to
   * {@link #assertThat(String)}.
   * <p>
   * Note that this will load the entire file in memory; for larger files.
   * </p>
   *
   * @param url the URL.
   * @return the content of the file.
   * @throws RuntimeIOException if an I/O exception occurs.
   */
  public static String contentOf(URL url) {
    return URLs.contentOf(url, Charset.defaultCharset());
  }

  /**
   * Loads the text content of a URL into a list of strings with the default charset, each string corresponding to a
   * line.
   * The line endings are either \n, \r or \r\n.
   *
   * @param url the URL.
   * @return the content of the file.
   * @throws NullPointerException if the given charset is {@code null}.
   * @throws RuntimeIOException if an I/O exception occurs.
   */
  public static List<String> linesOf(URL url) {
    return URLs.linesOf(url, Charset.defaultCharset());
  }

  /**
   * Loads the text content of a URL into a list of strings, each string corresponding to a line.
   * The line endings are either \n, \r or \r\n.
   *
   * @param url the URL.
   * @param charset the character set to use.
   * @return the content of the file.
   * @throws NullPointerException if the given charset is {@code null}.
   * @throws RuntimeIOException if an I/O exception occurs.
   */
  public static List<String> linesOf(URL url, Charset charset) {
    return URLs.linesOf(url, charset);
  }

  /**
   * Loads the text content of a URL into a list of strings, each string corresponding to a line. The line endings are
   * either \n, \r or \r\n.
   *
   * @param url the URL.
   * @param charsetName the name of the character set to use.
   * @return the content of the file.
   * @throws NullPointerException if the given charset is {@code null}.
   * @throws RuntimeIOException if an I/O exception occurs.
   */
  public static List<String> linesOf(URL url, String charsetName) {
    return URLs.linesOf(url, charsetName);
  }

  // --------------------------------------------------------------------------------------------------
  // Date formatting methods : not assertions but here to have a single entry point to all AssertJ features.
  // --------------------------------------------------------------------------------------------------

  /**
   * Instead of using default strict date/time parsing, it is possible to use lenient parsing mode for default date
   * formats parser to interpret inputs that do not precisely match supported date formats (lenient parsing).
   * <p>
   * With strict parsing, inputs must match exactly date/time format.
   *
   * <p>
   * Example:
   * <pre><code class='java'> final Date date = Dates.parse("2001-02-03");
   * final Date dateTime = parseDatetime("2001-02-03T04:05:06");
   * final Date dateTimeWithMs = parseDatetimeWithMs("2001-02-03T04:05:06.700");
   *
   * Assertions.setLenientDateParsing(true);
   *
   * // assertions will pass
   * assertThat(date).isEqualTo("2001-01-34");
   * assertThat(date).isEqualTo("2001-02-02T24:00:00");
   * assertThat(date).isEqualTo("2001-02-04T-24:00:00.000");
   * assertThat(dateTime).isEqualTo("2001-02-03T04:05:05.1000");
   * assertThat(dateTime).isEqualTo("2001-02-03T04:04:66");
   * assertThat(dateTimeWithMs).isEqualTo("2001-02-03T04:05:07.-300");
   *
   * // assertions will fail
   * assertThat(date).hasSameTimeAs("2001-02-04"); // different date
   * assertThat(dateTime).hasSameTimeAs("2001-02-03 04:05:06"); // leniency does not help here</code></pre>
   *
   * To revert to default strict date parsing, call {@code setLenientDateParsing(false)}.
   *
   * @param value whether lenient parsing mode should be enabled or not
   */
  public static void setLenientDateParsing(boolean value) {
    AbstractDateAssert.setLenientDateParsing(value);
  }

  /**
   * Add the given date format to the ones used to parse date String in String based Date assertions like
   * {@link org.assertj.core.api.AbstractDateAssert#isEqualTo(String)}.
   * <p>
   * User date formats are used before default ones in the order they have been registered (first registered, first
   * used).
   * <p>
   * AssertJ is gonna use any date formats registered with one of these methods :
   * <ul>
   * <li>{@link org.assertj.core.api.AbstractDateAssert#withDateFormat(String)}</li>
   * <li>{@link org.assertj.core.api.AbstractDateAssert#withDateFormat(java.text.DateFormat)}</li>
   * <li>{@link #registerCustomDateFormat(java.text.DateFormat)}</li>
   * <li>{@link #registerCustomDateFormat(String)}</li>
   * </ul>
   * <p>
   * Beware that AssertJ will use the newly registered format for <b>all remaining Date assertions in the test suite</b>
   * <p>
   * To revert to default formats only, call {@link #useDefaultDateFormatsOnly()} or
   * {@link org.assertj.core.api.AbstractDateAssert#withDefaultDateFormatsOnly()}.
   * <p>
   * Code examples:
   * <pre><code class='java'> Date date = ... // set to 2003 April the 26th
   * assertThat(date).isEqualTo("2003-04-26");
   *
   * try {
   *   // date with a custom format : failure since the default formats don't match.
   *   assertThat(date).isEqualTo("2003/04/26");
   * } catch (AssertionError e) {
   *   assertThat(e).hasMessage("Failed to parse 2003/04/26 with any of these date formats: " +
   *                            "[yyyy-MM-dd'T'HH:mm:ss.SSS, yyyy-MM-dd'T'HH:mm:ss, yyyy-MM-dd]");
   * }
   *
   * // registering a custom date format to make the assertion pass
   * registerCustomDateFormat(new SimpleDateFormat("yyyy/MM/dd")); // registerCustomDateFormat("yyyy/MM/dd") would work to.
   * assertThat(date).isEqualTo("2003/04/26");
   *
   * // the default formats are still available and should work
   * assertThat(date).isEqualTo("2003-04-26");</code></pre>
   *
   * @param userCustomDateFormat the new Date format used for String based Date assertions.
   */
  public static void registerCustomDateFormat(DateFormat userCustomDateFormat) {
    AbstractDateAssert.registerCustomDateFormat(userCustomDateFormat);
  }

  /**
   * Add the given date format to the ones used to parse date String in String based Date assertions like
   * {@link org.assertj.core.api.AbstractDateAssert#isEqualTo(String)}.
   * <p>
   * User date formats are used before default ones in the order they have been registered (first registered, first
   * used).
   * <p>
   * AssertJ is gonna use any date formats registered with one of these methods :
   * <ul>
   * <li>{@link org.assertj.core.api.AbstractDateAssert#withDateFormat(String)}</li>
   * <li>{@link org.assertj.core.api.AbstractDateAssert#withDateFormat(java.text.DateFormat)}</li>
   * <li>{@link #registerCustomDateFormat(java.text.DateFormat)}</li>
   * <li>{@link #registerCustomDateFormat(String)}</li>
   * </ul>
   * <p>
   * Beware that AssertJ will use the newly registered format for <b>all remaining Date assertions in the test suite</b>.
   * <p>
   * To revert to default formats only, call {@link #useDefaultDateFormatsOnly()} or
   * {@link org.assertj.core.api.AbstractDateAssert#withDefaultDateFormatsOnly()}.
   * <p>
   * Code examples:
   * <pre><code class='java'> Date date = ... // set to 2003 April the 26th
   * assertThat(date).isEqualTo("2003-04-26");
   *
   * try {
   *   // date with a custom format : failure since the default formats don't match.
   *   assertThat(date).isEqualTo("2003/04/26");
   * } catch (AssertionError e) {
   *   assertThat(e).hasMessage("Failed to parse 2003/04/26 with any of these date formats: " +
   *                            "[yyyy-MM-dd'T'HH:mm:ss.SSS, yyyy-MM-dd'T'HH:mm:ss, yyyy-MM-dd]");
   * }
   *
   * // registering a custom date format to make the assertion pass
   * registerCustomDateFormat("yyyy/MM/dd");
   * assertThat(date).isEqualTo("2003/04/26");
   *
   * // the default formats are still available and should work
   * assertThat(date).isEqualTo("2003-04-26");</code></pre>
   *
   * @param userCustomDateFormatPattern the new Date format pattern used for String based Date assertions.
   */
  public static void registerCustomDateFormat(String userCustomDateFormatPattern) {
    AbstractDateAssert.registerCustomDateFormat(userCustomDateFormatPattern);
  }

  /**
   * Remove all registered custom date formats =&gt; use only the defaults date formats to parse string as date.
   * <p>
   * Beware that the default formats are expressed in the current local timezone.
   * <p>
   * Defaults date format are:
   * <ul>
   * <li><code>yyyy-MM-dd'T'HH:mm:ss.SSS</code></li>
   * <li><code>yyyy-MM-dd HH:mm:ss.SSS</code> (for {@link Timestamp} String representation support)</li>
   * <li><code>yyyy-MM-dd'T'HH:mm:ss</code></li>
   * <li><code>yyyy-MM-dd</code></li>
   * </ul>
   * <p>
   * Example of valid string date representations:
   * <ul>
   * <li><code>2003-04-26T03:01:02.999</code></li>
   * <li><code>2003-04-26 03:01:02.999</code></li>
   * <li><code>2003-04-26T13:01:02</code></li>
   * <li><code>2003-04-26</code></li>
   * </ul>
   */
  public static void useDefaultDateFormatsOnly() {
    AbstractDateAssert.useDefaultDateFormatsOnly();
  }

  /**
   * Delegates the creation of the {@link Assert} to the {@link AssertProvider#assertThat()} of the given component.
   *
   * <p>
   * Read the comments on {@link AssertProvider} for an example of its usage.
   * </p>
   *
   * @param <T> the AssertProvider wrapped type.
   * @param component
   *          the component that creates its own assert
   * @return the associated {@link Assert} of the given component
   */
  public static <T> T assertThat(final AssertProvider<T> component) {
    return AssertionsForInterfaceTypes.assertThat(component);
  }

  /**
   * Creates a new instance of <code>{@link CharSequenceAssert}</code>.
   *
   * @param actual the actual value.
   * @return the created assertion object.
   */
  @CheckReturnValue
  public static AbstractCharSequenceAssert<?, ? extends CharSequence> assertThat(CharSequence actual) {
    return AssertionsForInterfaceTypes.assertThat(actual);
  }

  /**
   * Creates a new instance of <code>{@link CharSequenceAssert}from a {@link String}</code>.
   *
   * @param actual the actual value.
   * @return the created assertion object.
   */
  @CheckReturnValue
  public static AbstractCharSequenceAssert<?, String> assertThat(String actual) {
    return AssertionsForClassTypes.assertThat(actual);
  }

  /**
   * Creates a new instance of <code>{@link IterableAssert}</code>.
   *
   * @param <ELEMENT> the type of elements.
   * @param actual the actual value.
   * @return the created assertion object.
   */
  @CheckReturnValue
  public static <ELEMENT> IterableAssert<ELEMENT> assertThat(Iterable<? extends ELEMENT> actual) {
    return new IterableAssert<>(actual);
  }

  /**
   * Creates a new instance of <code>{@link IterableAssert}</code>.
   * <p>
   * <b>Be aware that calls to most methods on returned IterableAssert will consume Iterator so it won't be possible to
   * iterate over it again.</b> Calling multiple methods on returned IterableAssert is safe as Iterator's elements are
   * cached by IterableAssert first time Iterator is consumed.
   *
   * @param <ELEMENT> the type of elements.
   * @param actual the actual value.
   * @return the created assertion object.
   */
  @CheckReturnValue
  public static <ELEMENT> IterableAssert<ELEMENT> assertThat(Iterator<? extends ELEMENT> actual) {
    return AssertionsForInterfaceTypes.assertThat(actual);
  }

  /**
   * Creates a new instance of <code>{@link ListAssert}</code>.
   *
   * @param <ELEMENT> the type of elements.
   * @param actual the actual value.
   * @return the created assertion object.
   */
  @CheckReturnValue
  public static <ELEMENT> ListAssert<ELEMENT> assertThat(List<? extends ELEMENT> actual) {
    return AssertionsForInterfaceTypes.assertThat(actual);
  }

  /**
   * Creates a new instance of <code>{@link ListAssert}</code> from the given {@link Stream}.
   * <p>
   * <b>Be aware that to create the returned {@link ListAssert} the given the {@link Stream} is consumed so it won't be
   * possible to use it again.</b> Calling multiple methods on the returned {@link ListAssert} is safe as it only
   * interacts with the {@link List} built from the {@link Stream}.
   *
   * @param <ELEMENT> the type of elements.
   * @param actual the actual {@link Stream} value.
   * @return the created assertion object.
   */
  @CheckReturnValue
  public static <ELEMENT> AbstractListAssert<?, List<? extends ELEMENT>, ELEMENT, ObjectAssert<ELEMENT>> assertThat(Stream<? extends ELEMENT> actual) {
    return AssertionsForInterfaceTypes.assertThat(actual);
  }

  /**
   * Creates a new instance of <code>{@link ListAssert}</code> from the given {@link DoubleStream}.
   * <p>
   * <b>Be aware that to create the returned {@link ListAssert} the given the {@link DoubleStream} is consumed so it won't be
   * possible to use it again.</b> Calling multiple methods on the returned {@link ListAssert} is safe as it only
   * interacts with the {@link List} built from the {@link DoubleStream}.
   *
   * @param actual the actual {@link DoubleStream} value.
   * @return the created assertion object.
   */
  @CheckReturnValue
  public static AbstractListAssert<?, List<? extends Double>, Double, ObjectAssert<Double>> assertThat(DoubleStream actual) {
    // TODO remove ? extends Double
    return AssertionsForInterfaceTypes.assertThat(actual);
  }

  /**
   * Creates a new instance of <code>{@link ListAssert}</code> from the given {@link LongStream}.
   * <p>
   * <b>Be aware that to create the returned {@link ListAssert} the given the {@link LongStream} is consumed so it won't be
   * possible to use it again.</b> Calling multiple methods on the returned {@link ListAssert} is safe as it only
   * interacts with the {@link List} built from the {@link LongStream}.
   *
   * @param actual the actual {@link LongStream} value.
   * @return the created assertion object.
   */
  @CheckReturnValue
  public static AbstractListAssert<?, List<? extends Long>, Long, ObjectAssert<Long>> assertThat(LongStream actual) {
    return AssertionsForInterfaceTypes.assertThat(actual);
  }

  /**
   * Creates a new instance of <code>{@link ListAssert}</code> from the given {@link IntStream}.
   * <p>
   * <b>Be aware that to create the returned {@link ListAssert} the given the {@link IntStream} is consumed so it won't be
   * possible to use it again.</b> Calling multiple methods on the returned {@link ListAssert} is safe as it only
   * interacts with the {@link List} built from the {@link IntStream}.
   *
   * @param actual the actual {@link IntStream} value.
   * @return the created assertion object.
   */
  @CheckReturnValue
  public static AbstractListAssert<?, List<? extends Integer>, Integer, ObjectAssert<Integer>> assertThat(IntStream actual) {
    return AssertionsForInterfaceTypes.assertThat(actual);
  }

  /**
   * Creates a new instance of {@link PathAssert}
   *
   * @param actual the path to test
   * @return the created assertion object
   */
  @CheckReturnValue
  public static AbstractPathAssert<?> assertThat(Path actual) {
    return AssertionsForInterfaceTypes.assertThat(actual);
  }

  /**
   * Creates a new instance of <code>{@link MapAssert}</code>.
   * <p>
   * Returned type is {@link MapAssert} as it overrides method to annotate them with {@link SafeVarargs} avoiding
   * annoying warnings.
   *
   * @param <K> the type of keys in the map.
   * @param <V> the type of values in the map.
   * @param actual the actual value.
   * @return the created assertion object.
   */
  @CheckReturnValue
  public static <K, V> MapAssert<K, V> assertThat(Map<K, V> actual) {
    return AssertionsForInterfaceTypes.assertThat(actual);
  }

  /**
   * Creates a new instance of <code>{@link GenericComparableAssert}</code> with
   * standard comparison semantics.
   *
   * @param <T> the type of actual.
   * @param actual the actual value.
   * @return the created assertion object.
   */
  @CheckReturnValue
  public static <T extends Comparable<? super T>> AbstractComparableAssert<?, T> assertThat(T actual) {
    return AssertionsForInterfaceTypes.assertThat(actual);
  }

  /**
   * Returns the given assertion. This method improves code readability by surrounding the given assertion with
   * <code>assertThat</code>.
   * <p>
   * Consider for example the following MyButton and MyButtonAssert classes:
   * <pre><code class='java'> public class MyButton extends JButton {
   *
   *   private boolean blinking;
   *
   *   public boolean isBlinking() { return this.blinking; }
   *
   *   public void setBlinking(boolean blink) { this.blinking = blink; }
   *
   * }
   *
   * private static class MyButtonAssert implements AssertDelegateTarget {
   *
   *   private MyButton button;
   *   MyButtonAssert(MyButton button) { this.button = button; }
   *
   *   void isBlinking() {
   *     // standard assertion from core Assertions.assertThat
   *     assertThat(button.isBlinking()).isTrue();
   *   }
   *
   *   void isNotBlinking() {
   *     // standard assertion from core Assertions.assertThat
   *     assertThat(button.isBlinking()).isFalse();
   *   }
   * }</code></pre>
   *
   * As MyButtonAssert implements AssertDelegateTarget, you can use <code>assertThat(buttonAssert).isBlinking();</code>
   * instead of <code>buttonAssert.isBlinking();</code> to have easier to read assertions:
   * <pre><code class='java'> {@literal @}Test
   * public void AssertDelegateTarget_example() {
   *
   *   MyButton button = new MyButton();
   *   MyButtonAssert buttonAssert = new MyButtonAssert(button);
   *
   *   // you can encapsulate MyButtonAssert assertions methods within assertThat
   *   assertThat(buttonAssert).isNotBlinking(); // same as : buttonAssert.isNotBlinking();
   *
   *   button.setBlinking(true);
   *
   *   assertThat(buttonAssert).isBlinking(); // same as : buttonAssert.isBlinking();
   * }</code></pre>
   *
   * @param <T> the generic type of the user-defined assert.
   * @param assertion the assertion to return.
   * @return the given assertion.
   */
  @CheckReturnValue
  public static <T extends AssertDelegateTarget> T assertThat(T assertion) {
    return assertion;
  }

  /**
   * Register a {@link Representation} that will be used in all following assertions.
   * <p>
   * {@link Representation} are used to format types in assertions error messages.
   * <p>
   * An alternative way of using a different representation is to register one as a service, 
   * this approach is described in {@link Representation}, it requires more work than this method 
   * but has the advantage of not having to do anything in your tests and it would be applied to all the tests globally
   * <p>
   * Example :
   * <pre><code class='java'> private class Example {}
   *
   * private class CustomRepresentation extends StandardRepresentation {
   *
   *   // override needed to hook specific formatting
   *   {@literal @}Override
   *   public String toStringOf(Object o) {
   *     if (o instanceof Example) return "Example";
   *     // fallback to default formatting.
   *     return super.toStringOf(o);
   *   }
   *
   *   // change String representation
   *   {@literal @}Override
   *   protected String toStringOf(String s) {
   *     return "$" + s + "$";
   *   }
   * }
   *
   * Assertions.useRepresentation(new CustomRepresentation());
   *
   * // this assertion fails ...
   * assertThat(new Example()).isNull();
   * // ... with error :
   * // "expected:&lt;[null]&gt; but was:&lt;[Example]&gt;"
   *
   * // this one fails ...
   * assertThat("foo").startsWith("bar");
   * // ... with error :
   * // Expecting:
   * //   &lt;$foo$&gt;
   * // to start with:
   * //   &lt;$bar$&gt;</code></pre>
   *
   * @param customRepresentation the {@link Representation} to use
   * @since 2.5.0 / 3.5.0
   */
  public static void useRepresentation(Representation customRepresentation) {
    AbstractAssert.setCustomRepresentation(customRepresentation);
  }

  /**
   * Assertions error messages uses a {@link Representation} to format the different types involved, using this method
   * you can control the formatting of a given type by providing a specific formatter.
   *
   *
   * <p>
   * Registering a formatter makes it available for all AssertJ {@link Representation}:
   * <ul>
   * <li>{@link StandardRepresentation}</li>
   * <li>{@link UnicodeRepresentation}</li>
   * <li>{@link HexadecimalRepresentation}</li>
   * <li>{@link BinaryRepresentation}</li>
   * </ul>
   * <p>
   * Example :
   * <pre><code class='java'> // without specific formatter
   * assertThat(STANDARD_REPRESENTATION.toStringOf(123L)).isEqualTo("123L");
   *
   * // register a formatter for Long
   * Assertions.registerFormatterForType(Long.class, value -&gt; "$" + value + "$");
   *
   * // now Long will be formatted between in $$ in error message.
   * assertThat(STANDARD_REPRESENTATION.toStringOf(longNumber)).isEqualTo("$123$");
   *
   * // fails with error : expected:&lt;$456$&gt; but was:&lt;$123$&gt; 
   * assertThat(123L).isEqualTo(456L);</code></pre>
   *
   * @param <T> the type of format.
   * @param type the class of the type to format
   * @param formatter the formatter {@link Function}
   *
   * @since 3.5.0
   */
  public static <T> void registerFormatterForType(Class<T> type, Function<T, String> formatter) {
    StandardRepresentation.registerFormatterForType(type, formatter);
  }

  /**
   * Fallback to use {@link StandardRepresentation} to revert the effect of calling {@link #useRepresentation(Representation)}.
   *
   * @since 2.5.0 / 3.5.0
   */
  public static void useDefaultRepresentation() {
    AbstractAssert.setCustomRepresentation(CONFIGURATION_PROVIDER.representation());
  }

  /**
   * Creates a new <code>{@link Assertions}</code>.
   */
  protected Assertions() {}

}<|MERGE_RESOLUTION|>--- conflicted
+++ resolved
@@ -1583,12 +1583,7 @@
    * Assertions entry point for double {@link Offset}.
    * <p>
    * Typical usage :
-<<<<<<< HEAD
-   * <pre><code class='java'> assertThat(8.1).isEqualTo(8.0, offset(0.1));</code></pre>
-   * 
-=======
    * <pre><code class='java'> assertThat(0.1).isEqualTo(0.0, offset(0.1));</code></pre>
->>>>>>> 0bd42599
    * @param value the allowed offset
    * @return the created {@code Offset}.
    * @throws NullPointerException if the given value is {@code null}.
@@ -1602,12 +1597,7 @@
    * Assertions entry point for float {@link Offset}.
    * <p>
    * Typical usage :
-<<<<<<< HEAD
-   * <pre><code class='java'> assertThat(8.2f).isCloseTo(8.0f, offset(0.2f));</code></pre>
-   * 
-=======
    * <pre><code class='java'> assertThat(0.2f).isCloseTo(0.0f, offset(0.2f));</code></pre>
->>>>>>> 0bd42599
    * @param value the allowed offset
    * @return the created {@code Offset}.
    * @throws NullPointerException if the given value is {@code null}.
@@ -1621,14 +1611,8 @@
    * Alias for {@link #offset(Double)} to use with isCloseTo assertions.
    * <p>
    * Typical usage :
-<<<<<<< HEAD
-   * <pre><code class='java'> assertThat(8.1).isCloseTo(8.0, within(0.1));</code></pre>
-   * 
-   * @param value the value of the offset.
-=======
    * <pre><code class='java'> assertThat(0.1).isCloseTo(0.0, within(0.1));</code></pre>
    * @param value the allowed offset
->>>>>>> 0bd42599
    * @return the created {@code Offset}.
    * @throws NullPointerException if the given value is {@code null}.
    * @throws IllegalArgumentException if the given value is negative.
@@ -1641,12 +1625,7 @@
    * Alias for {@link #offset(Double)} to use with real number assertions.
    * <p>
    * Typical usage :
-<<<<<<< HEAD
-   * <pre><code class='java'> assertThat(8.1).isEqualTo(8.0, withPrecision(0.1));</code></pre>
-   * 
-=======
    * <pre><code class='java'> assertThat(0.1).isEqualTo(0.0, withPrecision(0.1));</code></pre>
->>>>>>> 0bd42599
    * @param value the required precision
    * @return the created {@code Offset}.
    * @throws NullPointerException if the given value is {@code null}.
@@ -1661,8 +1640,8 @@
    * <p>
    * Typical usage :
    * <pre><code class='java'> assertThat(8.2f).isCloseTo(8.0f, within(0.2f));</code></pre>
-   * 
-   * @param value the value of the offset.
+   *
+   * @param value the allowed offset
    * @return the created {@code Offset}.
    * @throws NullPointerException if the given value is {@code null}.
    * @throws IllegalArgumentException if the given value is negative.
@@ -1675,12 +1654,7 @@
    * Alias for {@link #offset(Float)} to use with real number assertions.
    * <p>
    * Typical usage :
-<<<<<<< HEAD
-   * <pre><code class='java'> assertThat(8.2f).isEqualTo(8.0f, withPrecision(0.2f));</code></pre>
-   * 
-=======
    * <pre><code class='java'> assertThat(0.2f).isEqualTo(0.0f, withPrecision(0.2f));</code></pre>
->>>>>>> 0bd42599
    * @param value the required precision
    * @return the created {@code Offset}.
    * @throws NullPointerException if the given value is {@code null}.
@@ -1695,8 +1669,8 @@
    * <p>
    * Typical usage :
    * <pre><code class='java'> assertThat(BigDecimal.TEN).isCloseTo(new BigDecimal("10.5"), within(BigDecimal.ONE));</code></pre>
-   * 
-   * @param value the value of the offset.
+   *
+   * @param value the allowed offset
    * @return the created {@code Offset}.
    * @throws NullPointerException if the given value is {@code null}.
    * @throws IllegalArgumentException if the given value is negative.
@@ -1710,8 +1684,9 @@
    * <p>
    * Typical usage :
    * <pre><code class='java'> assertThat(BigInteger.TEN).isCloseTo(new BigInteger("11"), within(new BigInteger("2")));</code></pre>
-   * 
-   * @param value the value of the offset.
+   *
+   * @since 2.7.0 / 3.7.0
+   * @param value the allowed offset
    * @return the created {@code Offset}.
    * @throws NullPointerException if the given value is {@code null}.
    * @throws IllegalArgumentException if the given value is negative.
@@ -1755,14 +1730,9 @@
    * Assertions entry point for Short {@link Offset} to use with isCloseTo assertions.
    * <p>
    * Typical usage :
-<<<<<<< HEAD
    * <pre><code class='java'> assertThat(10).isCloseTo(11, within(1));</code></pre>
    * 
-   * @param value the value of the offset.
-=======
-   * <pre><code class='java'> assertThat((short) 10).isCloseTo((short) 11, within((short) 1));</code></pre>
    * @param value the allowed offset
->>>>>>> 0bd42599
    * @return the created {@code Offset}.
    * @throws NullPointerException if the given value is {@code null}.
    * @throws IllegalArgumentException if the given value is negative.
@@ -1777,7 +1747,7 @@
    * Typical usage :
    * <pre><code class='java'> assertThat(5l).isCloseTo(7l, within(2l));</code></pre>
    * 
-   * @param value the value of the offset.
+   * @param value the allowed offset
    * @return the created {@code Offset}.
    * @throws NullPointerException if the given value is {@code null}.
    * @throws IllegalArgumentException if the given value is negative.
@@ -1971,13 +1941,10 @@
    * Typical usage :
    * <pre><code class='java'> assertThat(5l).isCloseTo(7l, byLessThan(3l));</code></pre>
    *
-   * @param value the value of the offset.
    * @return the created {@code Offset}.
-   * @throws NullPointerException if the given value is {@code null}.
-   * @throws IllegalArgumentException if the given value is negative.
    */
   public static Offset<Long> byLessThan(Long value) {
-    return Offset.offset(value);
+    return Offset.strictOffset(value);
   }
 
   /**
@@ -2012,13 +1979,8 @@
    * @param <T> Type of the property under the assertion
    * @return same instance of {@code extractor}
    */
-<<<<<<< HEAD
   public static <F, T> Function<F, T> from(Function<F, T> extractor) {
     return extractor;
-=======
-  public static Offset<Long> byLessThan(Long value) {
-    return Offset.strictOffset(value);
->>>>>>> 0bd42599
   }
 
   // ------------------------------------------------------------------------------------------------------
@@ -2142,13 +2104,6 @@
    * <pre><code class='java'> assertThat(filter(players).being(potentialMVP).get()).containsOnly(james, rose);</code></pre>
    * <p>
    * and with filter language based on java bean property :
-<<<<<<< HEAD
-=======
-   * 
-   * <pre><code class='java'> assertThat(filter(players).with(&quot;pointsPerGame&quot;).greaterThan(20)
-   *                           .and(&quot;assistsPerGame&quot;).greaterThan(7).get())
-   *           .containsOnly(james, rose);</code></pre>
->>>>>>> 0bd42599
    *
    * <pre><code class='java'> assertThat(filter(players).with(&quot;pointsPerGame&quot;).greaterThan(20)
    *                           .and(&quot;assistsPerGame&quot;).greaterThan(7).get())
