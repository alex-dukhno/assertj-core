--- conflicted
+++ resolved
@@ -288,50 +288,8 @@
    * @return the created assertion object.
    */
   public static AbstractClassAssert<?> assertThat(Class<?> actual) {
-<<<<<<< HEAD
-    return AssertionsForClassTypes.assertThat(actual);
-  }
-=======
-    return new ClassAssert(actual);
-  }
-
-  /**
-   * Creates a new instance of <code>{@link GenericComparableAssert}</code> with
-   * standard comparison semantics.
-   *
-   * @param actual the actual value.
-   * @return the created assertion object.
-   */
-  public static <T extends Comparable<? super T>> AbstractComparableAssert<?, T> assertThat(T actual) {
-    return new GenericComparableAssert<>(actual);
-  }
-
-  /**
-   * Creates a new instance of <code>{@link IterableAssert}</code>.
-   *
-   * @param actual the actual value.
-   * @return the created assertion object.
-   */
-  // public static <T> AbstractIterableAssert<?, ? extends Iterable<? extends T>, T> assertThat(Iterable<? extends T>
-  // actual) {
-  // return null;// new IterableAssert<>(actual);
-  // }
-
-  /**
-   * Creates a new instance of <code>{@link IterableAssert}</code>.
-   * <p/>
-   * <b>Be aware that calls to most methods on returned IterableAssert will consume Iterator so it won't be possible to
-   * iterate over it again.</b> Calling multiple methods on returned IterableAssert is safe as Iterator's elements are
-   * cached by IterableAssert first time Iterator is consumed.
-   *
-   * @param actual the actual value.
-   * @return the created assertion object.
-   */
-  // public static <T> AbstractIterableAssert<?, ? extends Iterable<? extends T>, T> assertThat(Iterator<? extends T>
-  // actual) {
-  // return new IterableAssert<>(actual);
-  // }
->>>>>>> 4c8f982c
+    return AssertionsForClassTypes.assertThat(actual);
+  }
 
   /**
    * Creates a new instance of <code>{@link DoubleAssert}</code>.
@@ -440,45 +398,7 @@
    * @return the created assertion object.
    */
   public static AbstractIntegerAssert<?> assertThat(Integer actual) {
-<<<<<<< HEAD
-    return AssertionsForClassTypes.assertThat(actual);
-=======
-    return new IntegerAssert(actual);
-  }
-
-  /**
-   * Creates a new instance of <code>{@link IterableAssert}</code>.
-   *
-   * @param actual the actual value.
-   * @return the created assertion object.
-   */
-  public static <ELEMENT> AbstractIterableAssert<?, Iterable<? extends ELEMENT>, ELEMENT, ObjectAssert<ELEMENT>> assertThat(Iterable<? extends ELEMENT> actual) {
-    return new IterableAssert<>(actual);
-  }
-
-  /**
-   * Creates a new instance of <code>{@link IterableAssert}</code>.
-   * <p>
-   * <b>Be aware that calls to most methods on returned IterableAssert will consume Iterator so it won't be possible to
-   * iterate over it again.</b> Calling multiple methods on returned IterableAssert is safe as Iterator's elements are
-   * cached by IterableAssert first time Iterator is consumed.
-   *
-   * @param actual the actual value.
-   * @return the created assertion object.
-   */
-  public static <ELEMENT> AbstractIterableAssert<?, Iterable<? extends ELEMENT>, ELEMENT, ObjectAssert<ELEMENT>> assertThat(Iterator<? extends ELEMENT> actual) {
-    return new IterableAssert<>(actual);
-  }
-
-  /**
-   * Creates a new instance of <code>{@link ListAssert}</code>.
-   *
-   * @param actual the actual value.
-   * @return the created assertion object.
-   */
-  public static <ELEMENT> AbstractListAssert<?, List<? extends ELEMENT>, ELEMENT, ObjectAssert<ELEMENT>> assertThat(List<? extends ELEMENT> actual) {
-    return new ListAssert<>(actual);
->>>>>>> 4c8f982c
+    return AssertionsForClassTypes.assertThat(actual);
   }
 
   /**
@@ -515,11 +435,10 @@
    * @return the created assertion object.
    */
 //@format:off
-  @SuppressWarnings({ "unchecked", "rawtypes" })
   public static <ACTUAL extends Iterable<? extends ELEMENT>, ELEMENT, ELEMENT_ASSERT extends AbstractAssert<ELEMENT_ASSERT, ELEMENT>> 
          FactoryBasedNavigableIterableAssert<?, ACTUAL, ELEMENT, ELEMENT_ASSERT> assertThat(Iterable<? extends ELEMENT> actual, 
                                                                                  AssertFactory<ELEMENT, ELEMENT_ASSERT> assertFactory) {
-    return new FactoryBasedNavigableIterableAssert(actual, FactoryBasedNavigableIterableAssert.class, assertFactory);
+    return AssertionsForInterfaceTypes.assertThat(actual, assertFactory);
   }
          
   /**
@@ -547,11 +466,10 @@
    * @param assertClass the class used to create the elements assert instance.
    * @return the created assertion object.
    */
-  @SuppressWarnings({ "rawtypes", "unchecked" })
   public static <ACTUAL extends Iterable<? extends ELEMENT>, ELEMENT, ELEMENT_ASSERT extends AbstractAssert<ELEMENT_ASSERT, ELEMENT>> 
          ClassBasedNavigableIterableAssert<?, ACTUAL, ELEMENT, ELEMENT_ASSERT> assertThat(ACTUAL actual, 
                                                                                           Class<ELEMENT_ASSERT> assertClass) {
-    return new ClassBasedNavigableIterableAssert(actual, ClassBasedNavigableIterableAssert.class, assertClass);
+           return AssertionsForInterfaceTypes.assertThat(actual, assertClass);
   }
 
   /**
@@ -587,11 +505,10 @@
    * @param assertFactory the factory used to create the elements assert instance.
    * @return the created assertion object.
    */
-  @SuppressWarnings({ "unchecked", "rawtypes" })
   public static <ACTUAL extends List<? extends ELEMENT>, ELEMENT, ELEMENT_ASSERT extends AbstractAssert<ELEMENT_ASSERT, ELEMENT>> 
          FactoryBasedNavigableListAssert<?, ACTUAL, ELEMENT, ELEMENT_ASSERT> assertThat(List<? extends ELEMENT> actual, 
                                                                                         AssertFactory<ELEMENT, ELEMENT_ASSERT> assertFactory) {
-    return new FactoryBasedNavigableListAssert(actual, FactoryBasedNavigableListAssert.class, assertFactory);
+    return AssertionsForInterfaceTypes.assertThat(actual, assertFactory);
   }
 
   /**
@@ -619,11 +536,10 @@
    * @param assertClass the class used to create the elements assert instance.
    * @return the created assertion object.
    */
-  @SuppressWarnings({ "unchecked", "rawtypes" })
   public static <ELEMENT, ACTUAL extends List<? extends ELEMENT>, ELEMENT_ASSERT extends AbstractAssert<ELEMENT_ASSERT, ELEMENT>> 
          ClassBasedNavigableListAssert<?, ACTUAL, ELEMENT, ELEMENT_ASSERT> assertThat(List<? extends ELEMENT> actual,
                                                                                       Class<ELEMENT_ASSERT> assertClass) {
-    return new ClassBasedNavigableListAssert(actual, assertClass);
+    return AssertionsForInterfaceTypes.assertThat(actual, assertClass);
   }
   
 //@format:on
@@ -958,10 +874,6 @@
    * <p>
    * Typical usage is to chain <code>extractProperty</code> with <code>from</code> method, see examples below :
    * <p>
-<<<<<<< HEAD
-   * 
-=======
->>>>>>> 4c8f982c
    * <pre><code class='java'> // extract simple property values having a java standard type (here String)
    * assertThat(extractProperty(&quot;name&quot;, String.class).from(fellowshipOfTheRing))
    *           .contains(&quot;Boromir&quot;, &quot;Gandalf&quot;, &quot;Frodo&quot;, &quot;Legolas&quot;)
@@ -987,10 +899,6 @@
    * <p>
    * Typical usage is to chain <code>extractProperty</code> with <code>from</code> method, see examples below :
    * <p>
-<<<<<<< HEAD
-   * 
-=======
->>>>>>> 4c8f982c
    * <pre><code class='java'> // extract simple property values, as no type has been defined the extracted property will be considered as Object
    * // to define the real property type (here String) use extractProperty(&quot;name&quot;, String.class) instead.
    * assertThat(extractProperty(&quot;name&quot;).from(fellowshipOfTheRing))
@@ -1811,8 +1719,8 @@
    * @param actual the actual value.
    * @return the created assertion object.
    */
-  public static <T> AbstractIterableAssert<?, ? extends Iterable<? extends T>, T> assertThat(Iterable<? extends T> actual) {
-    return AssertionsForInterfaceTypes.assertThat(actual);
+  public static <ELEMENT> AbstractIterableAssert<?, Iterable<? extends ELEMENT>, ELEMENT, ObjectAssert<ELEMENT>> assertThat(Iterable<? extends ELEMENT> actual) {
+    return new IterableAssert<>(actual);
   }
 
   /**
@@ -1825,17 +1733,17 @@
    * @param actual the actual value.
    * @return the created assertion object.
    */
-  public static <T> AbstractIterableAssert<?, ? extends Iterable<? extends T>, T> assertThat(Iterator<? extends T> actual) {
+  public static <ELEMENT> AbstractIterableAssert<?, Iterable<? extends ELEMENT>, ELEMENT, ObjectAssert<ELEMENT>> assertThat(Iterator<? extends ELEMENT> actual) {
     return AssertionsForInterfaceTypes.assertThat(actual);
   }
 
   /**
-   * Creates a new instance of <code>{@link ListAssert}</code> from a {@link Stream}.
-   *
-   * @param actual the actual {@link Stream} value.
-   * @return the created assertion object.
-   */
-  public static <T> AbstractListAssert<?, ? extends List<? extends T>, T> assertThat(List<? extends T> actual) {
+   * Creates a new instance of <code>{@link ListAssert}</code>.
+   *
+   * @param actual the actual value.
+   * @return the created assertion object.
+   */
+  public static <ELEMENT> AbstractListAssert<?, List<? extends ELEMENT>, ELEMENT, ObjectAssert<ELEMENT>> assertThat(List<? extends ELEMENT> actual) {
     return AssertionsForInterfaceTypes.assertThat(actual);
   }
 
@@ -1846,12 +1754,13 @@
    * possible to use it again.</b> Calling multiple methods on the returned {@link ListAssert} is safe as it only 
    * interacts with the {@link List} built from the {@link Stream}.
    *
-   * @param actual the actual value.
-   * @return the created assertion object.
-   */
-  public static <T> AbstractListAssert<?, ? extends List<? extends T>, T> assertThat(Stream<? extends T> actual) {
+   * @param actual the actual {@link Stream} value.
+   * @return the created assertion object.
+   */
+  public static <ELEMENT> AbstractListAssert<?, List<? extends ELEMENT>, ELEMENT, ObjectAssert<ELEMENT>> assertThat(Stream<? extends ELEMENT> actual) {
     return AssertionsForInterfaceTypes.assertThat(actual);
   }
+
 
   /**
    * Creates a new instance of {@link PathAssert}
@@ -1979,13 +1888,8 @@
    *  <$foo$>
    * to start with:
    *  <$bar$></code></pre>
-<<<<<<< HEAD
    * 
    * @since 3.5.0
-=======
-   *  
-   * @since 2.5.0
->>>>>>> 4c8f982c
    */
   public static void useRepresentation(Representation customRepresentation) {
     AbstractAssert.setCustomRepresentation(customRepresentation);
@@ -2030,11 +1934,7 @@
   /**
    * Fallback to use {@link StandardRepresentation} to revert the effect of calling {@link #useRepresentation(Representation)}.
    * 
-<<<<<<< HEAD
    * @since 3.5.0
-=======
-   * @since 2.5.0
->>>>>>> 4c8f982c
    */
   public static void useDefaultRepresentation() {
     StandardRepresentation.removeAllRegisteredFormatters();
