--- conflicted
+++ resolved
@@ -22,27 +22,15 @@
  * type-specific assertion objects. The purpose of this class is to make test code more readable.
  * <p>
  * For example:
-<<<<<<< HEAD
- *
- * <pre><code class='java'>
- * int removed = employees.removeFired();
+ *
+ * <pre><code class='java'> int removed = employees.removeFired();
  * {@link Assertions#assertThat(int) assertThat}(removed).{@link IntegerAssert#isZero isZero}();
  *
  * List&lt;Employee&gt; newEmployees = employees.hired(TODAY);
- * {@link Assertions#assertThat(Iterable) assertThat}(newEmployees).{@link IterableAssert#hasSize(int) hasSize}(6);
- * </code></pre>
+ * {@link Assertions#assertThat(Iterable) assertThat}(newEmployees).{@link IterableAssert#hasSize(int) hasSize}(6); </code></pre>
  * The difference with {@link StrictAssertions} is that this class contains assertThat methods with interface parameter
  * to avoid Java 8 ambiguous method error (see
  * http://stackoverflow.com/questions/29499847/ambiguous-method-in-java-8-why).
-=======
- * <pre><code class='java'> int removed = employees.removeFired();
- * {@link Assertions#assertThat(int) assertThat}(removed).{@link IntegerAssert#isZero isZero}();
- *
- * List&lt;Employee&gt; newEmployees = employees.hired(TODAY);
- * {@link Assertions#assertThat(Iterable) assertThat}(newEmployees).{@link IterableAssert#hasSize(int) hasSize}(6);</code></pre>
- * <p/>
- * </p>
->>>>>>> 9bdae75f
  *
  * @author Alex Ruiz
  * @author Yvonne Wang
@@ -211,1039 +199,4 @@
   public static <T extends AssertDelegateTarget> T assertThat(T assertion) {
     return assertion;
   }
-<<<<<<< HEAD
-=======
-
-  /**
-   * Delegates the creation of the {@link Assert} to the {@link AssertProvider#assertThat()} of the given component.
-   * 
-   * <p>
-   * Read the comments on {@link AssertProvider} for an example of its usage.
-   * </p>
-   * 
-   * @param component
-   *          the component that creates its own assert
-   * @return the associated {@link Assert} of the given component
-   */
-  public static <T> T assertThat(final AssertProvider<T> component) {
-    return component.assertThat();
-  }
-
-  /**
-   * Creates a new instance of <code>{@link ObjectArrayAssert}</code>.
-   *
-   * @param actual the actual value.
-   * @return the created assertion object.
-   */
-  public static <T> AbstractObjectArrayAssert<?, T> assertThat(T[] actual) {
-    return new ObjectArrayAssert<>(actual);
-  }
-
-  /**
-   * Creates a new instance of <code>{@link MapAssert}</code>.
-   * <p>
-   * Returned type is {@link MapAssert} as it overrides method to annotate them with {@link SafeVarargs} avoiding
-   * annoying warnings.
-   * 
-   * @param actual the actual value.
-   * @return the created assertion object.
-   */
-  public static <K, V> MapAssert<K, V> assertThat(Map<K, V> actual) {
-    return new MapAssert<>(actual);
-  }
-
-  /**
-   * Creates a new instance of <code>{@link ShortAssert}</code>.
-   *
-   * @param actual the actual value.
-   * @return the created assertion object.
-   */
-  public static AbstractShortAssert<?> assertThat(short actual) {
-    return new ShortAssert(actual);
-  }
-
-  /**
-   * Creates a new instance of <code>{@link ShortAssert}</code>.
-   *
-   * @param actual the actual value.
-   * @return the created assertion object.
-   */
-  public static AbstractShortAssert<?> assertThat(Short actual) {
-    return new ShortAssert(actual);
-  }
-
-  /**
-   * Creates a new instance of <code>{@link ShortArrayAssert}</code>.
-   *
-   * @param actual the actual value.
-   * @return the created assertion object.
-   */
-  public static AbstractShortArrayAssert<?> assertThat(short[] actual) {
-    return new ShortArrayAssert(actual);
-  }
-
-  /**
-   * Creates a new instance of <code>{@link CharSequenceAssert}</code>.
-   *
-   * @param actual the actual value.
-   * @return the created assertion object.
-   */
-  public static AbstractCharSequenceAssert<?, ? extends CharSequence> assertThat(CharSequence actual) {
-    return new CharSequenceAssert(actual);
-  }
-
-  /**
-   * Creates a new instance of <code>{@link StringAssert}</code>.
-   *
-   * @param actual the actual value.
-   * @return the created assertion object.
-   */
-  public static AbstractCharSequenceAssert<?, String> assertThat(String actual) {
-    return new StringAssert(actual);
-  }
-
-  /**
-   * Creates a new instance of <code>{@link DateAssert}</code>.
-   *
-   * @param actual the actual value.
-   * @return the created assertion object.
-   */
-  public static AbstractDateAssert<?> assertThat(Date actual) {
-    return new DateAssert(actual);
-  }
-
-  /**
-   * Creates a new instance of <code>{@link ThrowableAssert}</code>.
-   *
-   * @param actual the actual value.
-   * @return the created {@link ThrowableAssert}.
-   */
-  public static AbstractThrowableAssert<?, ? extends Throwable> assertThat(Throwable actual) {
-    return new ThrowableAssert(actual);
-  }
-
-  /**
-   * Allows to capture and then assert on a {@link Throwable} more easily when used with Java 8 lambdas.
-   * 
-   * <p>
-   * Java 8 example :
-   * <pre><code class='java'>  {@literal @}Test
-   *  public void testException() {
-   *    assertThatThrownBy(() -> { throw new Exception("boom!") }).isInstanceOf(Exception.class)
-   *                                                              .hasMessageContaining("boom");
-   *  }</code></pre>
-   * 
-   * <p>
-   * Java 7 example :
-   * <pre><code class='java'> assertThatThrownBy(new ThrowingCallable() {
-   * 
-   *   {@literal @}Override
-   *   public void call() throws Exception {
-   *     throw new Exception("boom!");
-   *   }
-   *   
-   * }).isInstanceOf(Exception.class)
-   *   .hasMessageContaining("boom");</code></pre>
-   *
-   * @param shouldRaiseThrowable The {@link ThrowingCallable} or lambda with the code that should raise the throwable.
-   * @return The captured exception or <code>null</code> if none was raised by the callable.
-   */
-  public static AbstractThrowableAssert<?, ? extends Throwable> assertThatThrownBy(ThrowingCallable shouldRaiseThrowable) {
-    return new ThrowableAssert(catchThrowable(shouldRaiseThrowable)).hasBeenThrown();
-  }
-
-  /**
-   * Allows to catch an {@link Throwable} more easily when used with Java 8 lambdas.
-   *
-   * <p>
-   * This caught {@link Throwable} can then be asserted.
-   * </p>
-   * 
-   * <p>
-   * Java 8 example:
-   * <pre><code class='java'> {@literal @}Test
-   *  public void testException() {
-   *    // when
-   *    Throwable thrown = catchThrowable(() -> { throw new Exception("boom!") });
-   *
-   *    // then
-   *    assertThat(thrown).isInstanceOf(Exception.class)
-   *                      .hasMessageContaining("boom");
-   *  }</code></pre>
-   *
-   * <p>
-   * Java 7 example:
-   * <pre><code class='java'> {@literal @}Test
-   * public void testException() {
-   *   // when
-   *   Throwable thrown = catchThrowable(new ThrowingCallable() {
-   *   
-   *     {@literal @}Override
-   *     public void call() throws Exception {
-   *       throw new Exception("boom!");
-   *     }
-   *     
-   *   })
-   *   // then
-   *   assertThat(thrown).isInstanceOf(Exception.class)
-   *                     .hasMessageContaining("boom");
-   * }</code></pre>
-   *
-   * @param shouldRaiseThrowable The lambda with the code that should raise the exception.
-   * @return The captured exception or <code>null</code> if none was raised by the callable.
-   */
-  public static Throwable catchThrowable(ThrowingCallable shouldRaiseThrowable) {
-    return ThrowableAssert.catchThrowable(shouldRaiseThrowable);
-  }
-
-  // -------------------------------------------------------------------------------------------------
-  // fail methods : not assertions but here to have a single entry point to all AssertJ features.
-  // -------------------------------------------------------------------------------------------------
-
-  /**
-   * Only delegate to {@link Fail#setRemoveAssertJRelatedElementsFromStackTrace(boolean)} so that Assertions offers a
-   * full feature entry point to all AssertJ Assert features (but you can use {@link Fail} if you prefer).
-   */
-  public static void setRemoveAssertJRelatedElementsFromStackTrace(boolean removeAssertJRelatedElementsFromStackTrace) {
-    Fail.setRemoveAssertJRelatedElementsFromStackTrace(removeAssertJRelatedElementsFromStackTrace);
-  }
-
-  /**
-   * Only delegate to {@link Fail#fail(String)} so that Assertions offers a full feature entry point to all Assertj
-   * Assert features (but you can use Fail if you prefer).
-   */
-  public static void fail(String failureMessage) {
-    Fail.fail(failureMessage);
-  }
-
-  /**
-   * Only delegate to {@link Fail#fail(String, Throwable)} so that Assertions offers a full feature entry point to all
-   * AssertJ features (but you can use Fail if you prefer).
-   */
-  public static void fail(String failureMessage, Throwable realCause) {
-    Fail.fail(failureMessage, realCause);
-  }
-
-  /**
-   * Only delegate to {@link Fail#failBecauseExceptionWasNotThrown(Class)} so that Assertions offers a full feature
-   * entry point to all AssertJ features (but you can use Fail if you prefer).
-   *
-   * {@link Assertions#shouldHaveThrown(Class)} can be used as a replacement.
-   */
-  public static void failBecauseExceptionWasNotThrown(Class<? extends Throwable> exceptionClass) {
-    Fail.shouldHaveThrown(exceptionClass);
-  }
-
-  /**
-   * Only delegate to {@link Fail#shouldHaveThrown(Class)} so that Assertions offers a full feature
-   * entry point to all AssertJ features (but you can use Fail if you prefer).
-   */
-  public static void shouldHaveThrown(Class<? extends Throwable> exceptionClass) {
-    Fail.shouldHaveThrown(exceptionClass);
-  }
-
-  /**
-   * In error messages, sets the threshold when iterable/array formatting will on one line (if their String description
-   * is less than this parameter) or it will be formatted with one element per line.
-   * <p>
-   * The following array will be formatted on one line as its length < 80:
-   * <pre><code class='java'> String[] greatBooks = array("A Game of Thrones", "The Lord of the Rings", "Assassin's Apprentice");
-   * 
-   * // formatted as:
-   * 
-   * ["A Game of Thrones", "The Lord of the Rings", "Assassin's Apprentice"]</code></pre>
-   * 
-   * whereas this array is formatted on multiple lines (one element per line):
-   * <pre><code class='java'> String[] greatBooks = array("A Game of Thrones", "The Lord of the Rings", "Assassin's Apprentice", "Guards! Guards! (Discworld)");
-   * 
-   * // formatted as:
-   * 
-   * ["A Game of Thrones",
-   *  "The Lord of the Rings",
-   *  "Assassin's Apprentice",
-   *  "Guards! Guards! (Discworld)"]</code></pre>
-   * 
-   * @param maxLengthForSingleLineDescription the maximum lenght for an iterable/array to be displayed on one line
-   */
-  public static void setMaxLengthForSingleLineDescription(int maxLengthForSingleLineDescription) {
-    GroupFormatUtil.setMaxLengthForSingleLineDescription(maxLengthForSingleLineDescription);
-  }
-
-  // ------------------------------------------------------------------------------------------------------
-  // properties methods : not assertions but here to have a single entry point to all AssertJ features.
-  // ------------------------------------------------------------------------------------------------------
-
-  /**
-   * Only delegate to {@link Properties#extractProperty(String)} so that Assertions offers a full feature entry point
-   * to
-   * all AssertJ features (but you can use {@link Properties} if you prefer).
-   * <p/>
-   * Typical usage is to chain <code>extractProperty</code> with <code>from</code> method, see examples below :
-   * <pre><code class='java'> // extract simple property values having a java standard type (here String)
-   * assertThat(extractProperty(&quot;name&quot;, String.class).from(fellowshipOfTheRing)).contains(&quot;
-   * Boromir&quot;, &quot;Gandalf&quot;, &quot;Frodo&quot;,
-   *     &quot;Legolas&quot;).doesNotContain(&quot;Sauron&quot;, &quot;Elrond&quot;);
-   *
-   * // extracting property works also with user's types (here Race)
-   * assertThat(extractProperty(&quot;race&quot;, String.class).from(fellowshipOfTheRing)).contains(HOBBIT,
-   * ELF).doesNotContain(ORC);
-   *
-   * // extract nested property on Race
-   * assertThat(extractProperty(&quot;race.name&quot;, String.class).from(fellowshipOfTheRing)).contains(&quot;
-   * Hobbit&quot;, &quot;Elf&quot;)
-   *     .doesNotContain(&quot;Orc&quot;);</code></pre>
-   */
-  public static <T> Properties<T> extractProperty(String propertyName, Class<T> propertyType) {
-    return Properties.extractProperty(propertyName, propertyType);
-  }
-
-  /**
-   * Only delegate to {@link Properties#extractProperty(String)} so that Assertions offers a full feature entry point
-   * to
-   * all AssertJ features (but you can use {@link Properties} if you prefer).
-   * <p/>
-   * Typical usage is to chain <code>extractProperty</code> with <code>from</code> method, see examples below :
-   * <pre><code class='java'> // extract simple property values, as no type has been defined the extracted property will be considered as Object
-   * // to define the real property type (here String) use extractProperty(&quot;name&quot;, String.class) instead.
-   * assertThat(extractProperty(&quot;name&quot;).from(fellowshipOfTheRing)).contains(&quot;Boromir&quot;,
-   * &quot;Gandalf&quot;, &quot;Frodo&quot;, &quot;Legolas&quot;)
-   *     .doesNotContain(&quot;Sauron&quot;, &quot;Elrond&quot;);
-   *
-   * // extracting property works also with user's types (here Race), even though it will be considered as Object
-   * // to define the real property type (here String) use extractProperty(&quot;name&quot;, Race.class) instead.
-   * assertThat(extractProperty(&quot;race&quot;).from(fellowshipOfTheRing)).contains(HOBBIT, ELF).doesNotContain(ORC);
-   *
-   * // extract nested property on Race
-   * assertThat(extractProperty(&quot;race.name&quot;).from(fellowshipOfTheRing)).contains(&quot;Hobbit&quot;,
-   * &quot;Elf&quot;).doesNotContain(&quot;Orc&quot;);</code></pre>
-   */
-  public static Properties<Object> extractProperty(String propertyName) {
-    return Properties.extractProperty(propertyName);
-  }
-
-  /**
-   * Utility method to build nicely a {@link Tuple} when working with {@link IterableAssert#extracting(String...)} or
-   * {@link ObjectArrayAssert#extracting(String...)}
-   *
-   * @param values the values stored in the {@link Tuple}
-   * @return the built {@link Tuple}
-   */
-  public static Tuple tuple(Object... values) {
-    return Tuple.tuple(values);
-  }
-
-  /**
-   * Globally sets whether
-   * <code>{@link org.assertj.core.api.AbstractIterableAssert#extracting(String) IterableAssert#extracting(String)}</code>
-   * and
-   * <code>{@link org.assertj.core.api.AbstractObjectArrayAssert#extracting(String) ObjectArrayAssert#extracting(String)}</code>
-   * should be allowed to extract private fields, if not and they try it fails with exception.
-   *
-   * @param allowExtractingPrivateFields allow private fields extraction. Default {@code true}.
-   */
-  public static void setAllowExtractingPrivateFields(boolean allowExtractingPrivateFields) {
-    FieldSupport.extraction().setAllowUsingPrivateFields(allowExtractingPrivateFields);
-  }
-
-  /**
-   * Globally sets whether the use of private fields is allowed for comparison.
-   * The following (incomplete) list of methods will be impacted by this change :
-   * <ul>
-   * <li>
-   * <code><code>{@link org.assertj.core.api.AbstractIterableAssert#usingElementComparatorOnFields(java.lang.String...)}</code>
-   * </li>
-   * <li><code>{@link org.assertj.core.api.AbstractObjectAssert#isEqualToComparingFieldByField(A)}</code></li>
-   * </ul>
-   *
-   * If the value is <code>false</code> and these methods try to compare private fields, it will fail with an exception.
-   *
-   * @param allowComparingPrivateFields allow private fields comparison. Default {@code true}.
-   */
-  public static void setAllowComparingPrivateFields(boolean allowComparingPrivateFields) {
-    FieldSupport.comparison().setAllowUsingPrivateFields(allowComparingPrivateFields);
-  }
-
-  // ------------------------------------------------------------------------------------------------------
-  // Data utility methods : not assertions but here to have a single entry point to all AssertJ features.
-  // ------------------------------------------------------------------------------------------------------
-
-  /**
-   * Only delegate to {@link MapEntry#entry(K key, V value)} so that Assertions offers a full feature entry point to
-   * all
-   * AssertJ features (but you can use {@link MapEntry} if you prefer).
-   * <p/>
-   * Typical usage is to call <code>entry</code> in MapAssert <code>contains</code> assertion, see examples below :
-   * <pre><code class='java'> Map<Ring, TolkienCharacter> ringBearers = ... // init omitted
-   * 
-   * assertThat(ringBearers).contains(entry(oneRing, frodo), entry(nenya, galadriel));</code></pre>
-   */
-  public static <K, V> MapEntry<K, V> entry(K key, V value) {
-    return MapEntry.entry(key, value);
-  }
-
-  /**
-   * Only delegate to {@link Index#atIndex(int)} so that Assertions offers a full feature entry point to all AssertJ
-   * features (but you can use {@link Index} if you prefer).
-   * <p/>
-   * Typical usage :
-   * <pre><code class='java'> List&lt;Ring&gt; elvesRings = newArrayList(vilya, nenya, narya);
-   * assertThat(elvesRings).contains(vilya, atIndex(0)).contains(nenya, atIndex(1)).contains(narya, atIndex(2));</code></pre>
-   */
-  public static Index atIndex(int index) {
-    return Index.atIndex(index);
-  }
-
-  /**
-   * Assertions entry point for double {@link Offset}.
-   * <p/>
-   * Typical usage :
-   * <pre><code class='java'> assertThat(8.1).isEqualTo(8.0, offset(0.1));</code></pre>
-   */
-  public static Offset<Double> offset(Double value) {
-    return Offset.offset(value);
-  }
-
-  /**
-   * Assertions entry point for float {@link Offset}.
-   * <p/>
-   * Typical usage :
-   * <pre><code class='java'> assertThat(8.2f).isCloseTo(8.0f, offset(0.2f));</code></pre>
-   */
-  public static Offset<Float> offset(Float value) {
-    return Offset.offset(value);
-  }
-
-  /**
-   * Alias for {@link #offset(Double)} to use with isCloseTo assertions.
-   * <p/>
-   * Typical usage :
-   * <pre><code class='java'> assertThat(8.1).isCloseTo(8.0, within(0.1));</code></pre>
-   */
-  public static Offset<Double> within(Double value) {
-    return Offset.offset(value);
-  }
-
-  /**
-   * Alias for {@link #offset(Float)} to use with isCloseTo assertions.
-   * <p/>
-   * Typical usage :
-   * <pre><code class='java'> assertThat(8.2f).isCloseTo(8.0f, within(0.2f));</code></pre>
-   */
-  public static Offset<Float> within(Float value) {
-    return Offset.offset(value);
-  }
-
-  /**
-   * Assertions entry point for BigDecimal {@link Offset} to use with isCloseTo assertions.
-   * <p/>
-   * Typical usage :
-   * <pre><code class='java'> assertThat(BigDecimal.TEN).isCloseTo(new BigDecimal("10.5"), within(BigDecimal.ONE));</code></pre>
-   */
-  public static Offset<BigDecimal> within(BigDecimal value) {
-    return Offset.offset(value);
-  }
-
-  /**
-   * Assertions entry point for Byte {@link Offset} to use with isCloseTo assertions.
-   * <p/>
-   * Typical usage :
-   * <pre><code class='java'> assertThat((byte)10).isCloseTo((byte)11, within((byte)1));</code></pre>
-   */
-  public static Offset<Byte> within(Byte value) {
-    return Offset.offset(value);
-  }
-
-  /**
-   * Assertions entry point for Integer {@link Offset} to use with isCloseTo assertions.
-   * <p/>
-   * Typical usage :
-   * <pre><code class='java'> assertThat(10).isCloseTo(11, within(1));</code></pre>
-   */
-  public static Offset<Integer> within(Integer value) {
-    return Offset.offset(value);
-  }
-
-  /**
-   * Assertions entry point for Short {@link Offset} to use with isCloseTo assertions.
-   * <p/>
-   * Typical usage :
-   * <pre><code class='java'> assertThat(10).isCloseTo(11, within(1));</code></pre>
-   */
-  public static Offset<Short> within(Short value) {
-    return Offset.offset(value);
-  }
-
-  /**
-   * Assertions entry point for Long {@link Offset} to use with isCloseTo assertions.
-   * <p/>
-   * Typical usage :
-   * <pre><code class='java'> assertThat(5l).isCloseTo(7l, within(2l));</code></pre>
-   */
-  public static Offset<Long> within(Long value) {
-    return Offset.offset(value);
-  }
-
-  /**
-   * Assertions entry point for Double {@link org.assertj.core.data.Percentage} to use with isCloseTo assertions for
-   * percentages.
-   * <p/>
-   * Typical usage :
-   * <pre><code class='java'> assertThat(11.0).isCloseTo(10.0, withinPercentage(10.0));</code></pre>
-   */
-  public static Percentage withinPercentage(Double value) {
-    return withPercentage(value);
-  }
-
-  /**
-   * Assertions entry point for Integer {@link org.assertj.core.data.Percentage} to use with isCloseTo assertions for
-   * percentages.
-   * <p/>
-   * Typical usage :
-   * <pre><code class='java'> assertThat(11).isCloseTo(10, withinPercentage(10));</code></pre>
-   */
-  public static Percentage withinPercentage(Integer value) {
-    return withPercentage(value);
-  }
-
-  /**
-   * Assertions entry point for Long {@link org.assertj.core.data.Percentage} to use with isCloseTo assertions for
-   * percentages.
-   * <p/>
-   * Typical usage :
-   * <pre><code class='java'> assertThat(11L).isCloseTo(10L, withinPercentage(10L));</code></pre>
-   */
-  public static Percentage withinPercentage(Long value) {
-    return withPercentage(value);
-  }
-
-  // ------------------------------------------------------------------------------------------------------
-  // Condition methods : not assertions but here to have a single entry point to all AssertJ features.
-  // ------------------------------------------------------------------------------------------------------
-
-  /**
-   * Creates a new <code>{@link AllOf}</code>
-   *
-   * @param <T> the type of object the given condition accept.
-   * @param conditions the conditions to evaluate.
-   * @return the created {@code AnyOf}.
-   * @throws NullPointerException if the given array is {@code null}.
-   * @throws NullPointerException if any of the elements in the given array is {@code null}.
-   */
-  @SafeVarargs
-  public static <T> Condition<T> allOf(Condition<? super T>... conditions) {
-    return AllOf.allOf(conditions);
-  }
-
-  /**
-   * Creates a new <code>{@link AllOf}</code>
-   *
-   * @param <T> the type of object the given condition accept.
-   * @param conditions the conditions to evaluate.
-   * @return the created {@code AnyOf}.
-   * @throws NullPointerException if the given iterable is {@code null}.
-   * @throws NullPointerException if any of the elements in the given iterable is {@code null}.
-   */
-  public static <T> Condition<T> allOf(Iterable<? extends Condition<? super T>> conditions) {
-    return AllOf.allOf(conditions);
-  }
-
-  /**
-   * Only delegate to {@link AnyOf#anyOf(Condition...)} so that Assertions offers a full feature entry point to all
-   * AssertJ features (but you can use {@link AnyOf} if you prefer).
-   * <p/>
-   * Typical usage (<code>jedi</code> and <code>sith</code> are {@link Condition}) :
-   * <pre><code class='java'> assertThat(&quot;Vader&quot;).is(anyOf(jedi, sith));</code></pre>
-   */
-  @SafeVarargs
-  public static <T> Condition<T> anyOf(Condition<? super T>... conditions) {
-    return AnyOf.anyOf(conditions);
-  }
-
-  /**
-   * Creates a new <code>{@link AnyOf}</code>
-   *
-   * @param <T> the type of object the given condition accept.
-   * @param conditions the conditions to evaluate.
-   * @return the created {@code AnyOf}.
-   * @throws NullPointerException if the given iterable is {@code null}.
-   * @throws NullPointerException if any of the elements in the given iterable is {@code null}.
-   */
-  public static <T> Condition<T> anyOf(Iterable<? extends Condition<? super T>> conditions) {
-    return AnyOf.anyOf(conditions);
-  }
-
-  /**
-   * Creates a new </code>{@link DoesNotHave}</code>.
-   *
-   * @param condition the condition to inverse.
-   * @return The Not condition created.
-   */
-  public static <T> DoesNotHave<T> doesNotHave(Condition<? super T> condition) {
-    return DoesNotHave.doesNotHave(condition);
-  }
-
-  /**
-   * Creates a new </code>{@link Not}</code>.
-   *
-   * @param condition the condition to inverse.
-   * @return The Not condition created.
-   */
-  public static <T> Not<T> not(Condition<? super T> condition) {
-    return Not.not(condition);
-  }
-
-  // --------------------------------------------------------------------------------------------------
-  // Filter methods : not assertions but here to have a single entry point to all AssertJ features.
-  // --------------------------------------------------------------------------------------------------
-
-  /**
-   * Only delegate to {@link Filters#filter(Object[])} so that Assertions offers a full feature entry point to all
-   * AssertJ features (but you can use {@link Filters} if you prefer).
-   * <p/>
-   * Note that the given array is not modified, the filters are performed on an {@link Iterable} copy of the array.
-   * <p/>
-   * Typical usage with {@link Condition} :
-   * <pre><code class='java'> assertThat(filter(players).being(potentialMVP).get()).containsOnly(james, rose);</code></pre>
-   * <p/>
-   * and with filter language based on java bean property :
-   * <pre><code class='java'> assertThat(filter(players).with(&quot;pointsPerGame&quot;).greaterThan(20).and(&quot;assistsPerGame&quot;)
-   *     .greaterThan(7).get()).containsOnly(james, rose);</code></pre>
-   */
-  public static <E> Filters<E> filter(E[] array) {
-    return Filters.filter(array);
-  }
-
-  /**
-   * Only delegate to {@link Filters#filter(Object[])} so that Assertions offers a full feature entry point to all
-   * AssertJ features (but you can use {@link Filters} if you prefer).
-   * <p/>
-   * Note that the given {@link Iterable} is not modified, the filters are performed on a copy.
-   * <p/>
-   * Typical usage with {@link Condition} :
-   * <pre><code class='java'> assertThat(filter(players).being(potentialMVP).get()).containsOnly(james, rose);</code></pre>
-   * <p/>
-   * and with filter language based on java bean property :
-   * <pre><code class='java'> assertThat(filter(players).with(&quot;pointsPerGame&quot;).greaterThan(20).and(&quot;assistsPerGame&quot;)
-   *     .greaterThan(7).get()).containsOnly(james, rose);</code></pre>
-   */
-  public static <E> Filters<E> filter(Iterable<E> iterableToFilter) {
-    return Filters.filter(iterableToFilter);
-  }
-
-  /**
-   * Create a {@link FilterOperator} to use in {@link AbstractIterableAssert#filteredOn(String, FilterOperator)
-   * filteredOn(String, FilterOperation)} to express a filter keeping all Iterable elements whose property/field
-   * value matches one of the given values.
-   * <p/>
-   * As often, an example helps:
-   * <pre><code class='java'> Employee yoda   = new Employee(1L, new Name("Yoda"), 800);
-   * Employee obiwan = new Employee(2L, new Name("Obiwan"), 800);
-   * Employee luke   = new Employee(3L, new Name("Luke", "Skywalker"), 26);
-   * Employee noname = new Employee(4L, null, 50);
-   * 
-   * List&lt;Employee&gt; employees = newArrayList(yoda, luke, obiwan, noname);
-   * 
-   * assertThat(employees).filteredOn("age", in(800, 26))
-   *                      .containsOnly(yoda, obiwan, luke);</code></pre>
-   * 
-   * @param values values to match (one match is sufficient)
-   * @return the created "in" filter
-   */
-  public static InFilter in(Object... values) {
-    return InFilter.in(values);
-  }
-
-  /**
-   * Create a {@link FilterOperator} to use in {@link AbstractIterableAssert#filteredOn(String, FilterOperator)
-   * filteredOn(String, FilterOperation)} to express a filter keeping all Iterable elements whose property/field
-   * value matches does not match any of the given values.
-   * <p/>
-   * As often, an example helps:
-   * <pre><code class='java'> Employee yoda   = new Employee(1L, new Name("Yoda"), 800);
-   * Employee obiwan = new Employee(2L, new Name("Obiwan"), 800);
-   * Employee luke   = new Employee(3L, new Name("Luke", "Skywalker"), 26);
-   * Employee noname = new Employee(4L, null, 50);
-   * 
-   * List&lt;Employee&gt; employees = newArrayList(yoda, luke, obiwan, noname);
-   * 
-   * assertThat(employees).filteredOn("age", notIn(800, 50))
-   *                      .containsOnly(luke);</code></pre>
-   * 
-   * @param valuesNotToMatch values not to match (none of the values must match)
-   * @return the created "not in" filter
-   */
-  public static NotInFilter notIn(Object... valuesNotToMatch) {
-    return NotInFilter.notIn(valuesNotToMatch);
-  }
-
-  /**
-   * Create a {@link FilterOperator} to use in {@link AbstractIterableAssert#filteredOn(String, FilterOperator)
-   * filteredOn(String, FilterOperation)} to express a filter keeping all Iterable elements whose property/field
-   * value matches does not match the given value.
-   * <p>
-   * As often, an example helps:
-   * <pre><code class='java'> Employee yoda   = new Employee(1L, new Name("Yoda"), 800);
-   * Employee obiwan = new Employee(2L, new Name("Obiwan"), 800);
-   * Employee luke   = new Employee(3L, new Name("Luke", "Skywalker"), 26);
-   * Employee noname = new Employee(4L, null, 50);
-   * 
-   * List&lt;Employee&gt; employees = newArrayList(yoda, luke, obiwan, noname);
-   * 
-   * assertThat(employees).filteredOn("age", not(800))
-   *                      .containsOnly(luke, noname);</code></pre>
-   * 
-   * @param valueNotToMatch the value not to match
-   * @return the created "not" filter
-   */
-  public static NotFilter not(Object valueNotToMatch) {
-    return NotFilter.not(valueNotToMatch);
-  }
-
-  // --------------------------------------------------------------------------------------------------
-  // File methods : not assertions but here to have a single entry point to all AssertJ features.
-  // --------------------------------------------------------------------------------------------------
-
-  /**
-   * Loads the text content of a file, so that it can be passed to {@link #assertThat(String)}.
-   * <p>
-   * Note that this will load the entire file in memory; for larger files, there might be a more efficient alternative
-   * with {@link #assertThat(File)}.
-   * </p>
-   *
-   * @param file the file.
-   * @param charset the character set to use.
-   * @return the content of the file.
-   * @throws NullPointerException if the given charset is {@code null}.
-   * @throws RuntimeIOException if an I/O exception occurs.
-   */
-  public static String contentOf(File file, Charset charset) {
-    return Files.contentOf(file, charset);
-  }
-
-  /**
-   * Loads the text content of a file, so that it can be passed to {@link #assertThat(String)}.
-   * <p>
-   * Note that this will load the entire file in memory; for larger files, there might be a more efficient alternative
-   * with {@link #assertThat(File)}.
-   * </p>
-   *
-   * @param file the file.
-   * @param charsetName the name of the character set to use.
-   * @return the content of the file.
-   * @throws IllegalArgumentException if the given character set is not supported on this platform.
-   * @throws RuntimeIOException if an I/O exception occurs.
-   */
-  public static String contentOf(File file, String charsetName) {
-    return Files.contentOf(file, charsetName);
-  }
-
-  /**
-   * Loads the text content of a file with the default character set, so that it can be passed to
-   * {@link #assertThat(String)}.
-   * <p>
-   * Note that this will load the entire file in memory; for larger files, there might be a more efficient alternative
-   * with {@link #assertThat(File)}.
-   * </p>
-   *
-   * @param file the file.
-   * @return the content of the file.
-   * @throws RuntimeIOException if an I/O exception occurs.
-   */
-  public static String contentOf(File file) {
-    return Files.contentOf(file, Charset.defaultCharset());
-  }
-
-  /**
-   * Loads the text content of a file into a list of strings with the default charset, each string corresponding to a
-   * line.
-   * The line endings are either \n, \r or \r\n.
-   *
-   * @param file the file.
-   * @return the content of the file.
-   * @throws NullPointerException if the given charset is {@code null}.
-   * @throws RuntimeIOException if an I/O exception occurs.
-   */
-  public static List<String> linesOf(File file) {
-    return Files.linesOf(file, Charset.defaultCharset());
-  }
-
-  /**
-   * Loads the text content of a file into a list of strings, each string corresponding to a line.
-   * The line endings are either \n, \r or \r\n.
-   *
-   * @param file the file.
-   * @param charset the character set to use.
-   * @return the content of the file.
-   * @throws NullPointerException if the given charset is {@code null}.
-   * @throws RuntimeIOException if an I/O exception occurs.
-   */
-  public static List<String> linesOf(File file, Charset charset) {
-    return Files.linesOf(file, charset);
-  }
-
-  /**
-   * Loads the text content of a file into a list of strings, each string corresponding to a line. The line endings are
-   * either \n, \r or \r\n.
-   *
-   * @param file the file.
-   * @param charsetName the name of the character set to use.
-   * @return the content of the file.
-   * @throws NullPointerException if the given charset is {@code null}.
-   * @throws RuntimeIOException if an I/O exception occurs.
-   */
-  public static List<String> linesOf(File file, String charsetName) {
-    return Files.linesOf(file, charsetName);
-  }
-
-  // --------------------------------------------------------------------------------------------------
-  // URL/Resource methods : not assertions but here to have a single entry point to all AssertJ features.
-  // --------------------------------------------------------------------------------------------------
-
-  /**
-   * Loads the text content of a URL, so that it can be passed to {@link #assertThat(String)}.
-   * <p>
-   * Note that this will load the entire contents in memory.
-   * </p>
-   *
-   * @param url the URL.
-   * @param charset the character set to use.
-   * @return the content of the URL.
-   * @throws NullPointerException if the given charset is {@code null}.
-   * @throws RuntimeIOException if an I/O exception occurs.
-   */
-  public static String contentOf(URL url, Charset charset) {
-    return URLs.contentOf(url, charset);
-  }
-
-  /**
-   * Loads the text content of a URL, so that it can be passed to {@link #assertThat(String)}.
-   * <p>
-   * Note that this will load the entire contents in memory.
-   * </p>
-   *
-   * @param url the URL.
-   * @param charsetName the name of the character set to use.
-   * @return the content of the URL.
-   * @throws IllegalArgumentException if the given character set is not supported on this platform.
-   * @throws RuntimeIOException if an I/O exception occurs.
-   */
-  public static String contentOf(URL url, String charsetName) {
-    return URLs.contentOf(url, charsetName);
-  }
-
-  /**
-   * Loads the text content of a URL with the default character set, so that it can be passed to
-   * {@link #assertThat(String)}.
-   * <p>
-   * Note that this will load the entire file in memory; for larger files.
-   * </p>
-   *
-   * @param url the URL.
-   * @return the content of the file.
-   * @throws RuntimeIOException if an I/O exception occurs.
-   */
-  public static String contentOf(URL url) {
-    return URLs.contentOf(url, Charset.defaultCharset());
-  }
-
-  /**
-   * Loads the text content of a URL into a list of strings with the default charset, each string corresponding to a
-   * line.
-   * The line endings are either \n, \r or \r\n.
-   *
-   * @param url the URL.
-   * @return the content of the file.
-   * @throws NullPointerException if the given charset is {@code null}.
-   * @throws RuntimeIOException if an I/O exception occurs.
-   */
-  public static List<String> linesOf(URL url) {
-    return URLs.linesOf(url, Charset.defaultCharset());
-  }
-
-  /**
-   * Loads the text content of a URL into a list of strings, each string corresponding to a line.
-   * The line endings are either \n, \r or \r\n.
-   *
-   * @param url the URL.
-   * @param charset the character set to use.
-   * @return the content of the file.
-   * @throws NullPointerException if the given charset is {@code null}.
-   * @throws RuntimeIOException if an I/O exception occurs.
-   */
-  public static List<String> linesOf(URL url, Charset charset) {
-    return URLs.linesOf(url, charset);
-  }
-
-  /**
-   * Loads the text content of a URL into a list of strings, each string corresponding to a line. The line endings are
-   * either \n, \r or \r\n.
-   *
-   * @param url the URL.
-   * @param charsetName the name of the character set to use.
-   * @return the content of the file.
-   * @throws NullPointerException if the given charset is {@code null}.
-   * @throws RuntimeIOException if an I/O exception occurs.
-   */
-  public static List<String> linesOf(URL url, String charsetName) {
-    return URLs.linesOf(url, charsetName);
-  }
-
-  // --------------------------------------------------------------------------------------------------
-  // Date formatting methods : not assertions but here to have a single entry point to all AssertJ features.
-  // --------------------------------------------------------------------------------------------------
-
-  /**
-   * Instead of using default strict date/time parsing, it is possible to use lenient parsing mode for default date
-   * formats parser to interpret inputs that do not precisely match supported date formats (lenient parsing).
-   * <p/>
-   * With strict parsing, inputs must match exactly date/time format.
-   *
-   * <p>
-   * Example:
-   * <pre><code class='java'> final Date date = Dates.parse("2001-02-03");
-   * final Date dateTime = parseDatetime("2001-02-03T04:05:06");
-   * final Date dateTimeWithMs = parseDatetimeWithMs("2001-02-03T04:05:06.700");
-   *
-   * Assertions.setLenientDateParsing(true);
-   *
-   * // assertions will pass
-   * assertThat(date).isEqualTo("2001-01-34");
-   * assertThat(date).isEqualTo("2001-02-02T24:00:00");
-   * assertThat(date).isEqualTo("2001-02-04T-24:00:00.000");
-   * assertThat(dateTime).isEqualTo("2001-02-03T04:05:05.1000");
-   * assertThat(dateTime).isEqualTo("2001-02-03T04:04:66");
-   * assertThat(dateTimeWithMs).isEqualTo("2001-02-03T04:05:07.-300");
-   *
-   * // assertions will fail
-   * assertThat(date).hasSameTimeAs("2001-02-04"); // different date
-   * assertThat(dateTime).hasSameTimeAs("2001-02-03 04:05:06"); // leniency does not help here</code></pre>
-   *
-   * To revert to default strict date parsing, call {@code setLenientDateParsing(false)}.
-   *
-   * @param value whether lenient parsing mode should be enabled or not
-   */
-  public static void setLenientDateParsing(boolean value) {
-    AbstractDateAssert.setLenientDateParsing(value);
-  }
-
-  /**
-   * Add the given date format to the ones used to parse date String in String based Date assertions like
-   * {@link org.assertj.core.api.AbstractDateAssert#isEqualTo(String)}.
-   * <p/>
-   * User date formats are used before default ones in the order they have been registered (first registered, first
-   * used).
-   * <p/>
-   * AssertJ is gonna use any date formats registered with one of these methods :
-   * <ul>
-   * <li>{@link org.assertj.core.api.AbstractDateAssert#withDateFormat(String)}</li>
-   * <li>{@link org.assertj.core.api.AbstractDateAssert#withDateFormat(java.text.DateFormat)}</li>
-   * <li>{@link #registerCustomDateFormat(java.text.DateFormat)}</li>
-   * <li>{@link #registerCustomDateFormat(String)}</li>
-   * </ul>
-   * <p/>
-   * Beware that AssertJ will use the newly registered format for <b>all remaining Date assertions in the test suite</b>
-   * <p/>
-   * To revert to default formats only, call {@link #useDefaultDateFormatsOnly()} or
-   * {@link org.assertj.core.api.AbstractDateAssert#withDefaultDateFormatsOnly()}.
-   * <p/>
-   * Code examples:
-   * <pre><code class='java'> Date date = ... // set to 2003 April the 26th
-   * assertThat(date).isEqualTo("2003-04-26");
-   *
-   * try {
-   *   // date with a custom format : failure since the default formats don't match.
-   *   assertThat(date).isEqualTo("2003/04/26");
-   * } catch (AssertionError e) {
-   *   assertThat(e).hasMessage("Failed to parse 2003/04/26 with any of these date formats: " +
-   *                            "[yyyy-MM-dd'T'HH:mm:ss.SSS, yyyy-MM-dd'T'HH:mm:ss, yyyy-MM-dd]");
-   * }
-   *
-   * // registering a custom date format to make the assertion pass
-   * registerCustomDateFormat(new SimpleDateFormat("yyyy/MM/dd")); // registerCustomDateFormat("yyyy/MM/dd") would work to.
-   * assertThat(date).isEqualTo("2003/04/26");
-   *
-   * // the default formats are still available and should work
-   * assertThat(date).isEqualTo("2003-04-26");</code></pre>
-   *
-   * @param userCustomDateFormat the new Date format used for String based Date assertions.
-   */
-  public static void registerCustomDateFormat(DateFormat userCustomDateFormat) {
-    AbstractDateAssert.registerCustomDateFormat(userCustomDateFormat);
-  }
-
-  /**
-   * Add the given date format to the ones used to parse date String in String based Date assertions like
-   * {@link org.assertj.core.api.AbstractDateAssert#isEqualTo(String)}.
-   * <p/>
-   * User date formats are used before default ones in the order they have been registered (first registered, first
-   * used).
-   * <p/>
-   * AssertJ is gonna use any date formats registered with one of these methods :
-   * <ul>
-   * <li>{@link org.assertj.core.api.AbstractDateAssert#withDateFormat(String)}</li>
-   * <li>{@link org.assertj.core.api.AbstractDateAssert#withDateFormat(java.text.DateFormat)}</li>
-   * <li>{@link #registerCustomDateFormat(java.text.DateFormat)}</li>
-   * <li>{@link #registerCustomDateFormat(String)}</li>
-   * </ul>
-   * <p/>
-   * Beware that AssertJ will use the newly registered format for <b>all remaining Date assertions in the test suite</b>
-   * <p/>
-   * To revert to default formats only, call {@link #useDefaultDateFormatsOnly()} or
-   * {@link org.assertj.core.api.AbstractDateAssert#withDefaultDateFormatsOnly()}.
-   * <p/>
-   * Code examples:
-   * <pre><code class='java'> Date date = ... // set to 2003 April the 26th
-   * assertThat(date).isEqualTo("2003-04-26");
-   *
-   * try {
-   *   // date with a custom format : failure since the default formats don't match.
-   *   assertThat(date).isEqualTo("2003/04/26");
-   * } catch (AssertionError e) {
-   *   assertThat(e).hasMessage("Failed to parse 2003/04/26 with any of these date formats: " +
-   *                            "[yyyy-MM-dd'T'HH:mm:ss.SSS, yyyy-MM-dd'T'HH:mm:ss, yyyy-MM-dd]");
-   * }
-   *
-   * // registering a custom date format to make the assertion pass
-   * registerCustomDateFormat("yyyy/MM/dd");
-   * assertThat(date).isEqualTo("2003/04/26");
-   *
-   * // the default formats are still available and should work
-   * assertThat(date).isEqualTo("2003-04-26");</code></pre>
-   *
-   * @param userCustomDateFormatPattern the new Date format pattern used for String based Date assertions.
-   */
-  public static void registerCustomDateFormat(String userCustomDateFormatPattern) {
-    AbstractDateAssert.registerCustomDateFormat(userCustomDateFormatPattern);
-  }
-
-  /**
-   * Remove all registered custom date formats => use only the defaults date formats to parse string as date.
-   * <p/>
-   * Beware that the default formats are expressed in the current local timezone.
-   * <p/>
-   * Defaults date format are:
-   * <ul>
-   * <li><code>yyyy-MM-dd'T'HH:mm:ss.SSS</code></li>
-   * <li><code>yyyy-MM-dd HH:mm:ss.SSS</code> (for {@link Timestamp} String representation support)</li>
-   * <li><code>yyyy-MM-dd'T'HH:mm:ss</code></li>
-   * <li><code>yyyy-MM-dd</code></li>
-   * </ul>
-   * <p/>
-   * Example of valid string date representations:
-   * <ul>
-   * <li><code>2003-04-26T03:01:02.999</code></li>
-   * <li><code>2003-04-26 03:01:02.999</code></li>
-   * <li><code>2003-04-26T13:01:02</code></li>
-   * <li><code>2003-04-26</code></li>
-   * </ul>
-   */
-  public static void useDefaultDateFormatsOnly() {
-    AbstractDateAssert.useDefaultDateFormatsOnly();
-  }
-
-  /**
-   * Creates a new </code>{@link Assertions}</code>.
-   */
-  protected Assertions() {}
->>>>>>> 9bdae75f
 }