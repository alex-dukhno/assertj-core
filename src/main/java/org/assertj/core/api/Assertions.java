/**
 * Licensed under the Apache License, Version 2.0 (the "License"); you may not use this file except in compliance with
 * the License. You may obtain a copy of the License at
 *
 * http://www.apache.org/licenses/LICENSE-2.0
 *
 * Unless required by applicable law or agreed to in writing, software distributed under the License is distributed on
 * an "AS IS" BASIS, WITHOUT WARRANTIES OR CONDITIONS OF ANY KIND, either express or implied. See the License for the
 * specific language governing permissions and limitations under the License.
 *
 * Copyright 2012-2017 the original author or authors.
 */
package org.assertj.core.api;

import static org.assertj.core.data.Percentage.withPercentage;
import static org.assertj.core.presentation.StandardRepresentation.STANDARD_REPRESENTATION;

import java.io.File;
import java.io.IOException;
import java.io.InputStream;
import java.math.BigDecimal;
import java.math.BigInteger;
import java.net.URI;
import java.net.URL;
import java.nio.charset.Charset;
import java.nio.file.Path;
import java.sql.Timestamp;
import java.text.DateFormat;
import java.time.Instant;
import java.time.LocalDate;
import java.time.LocalDateTime;
import java.time.LocalTime;
import java.time.OffsetDateTime;
import java.time.OffsetTime;
import java.time.ZonedDateTime;
import java.time.temporal.TemporalUnit;
import java.util.Date;
import java.util.Iterator;
import java.util.List;
import java.util.Map;
import java.util.Optional;
import java.util.OptionalDouble;
import java.util.OptionalInt;
import java.util.OptionalLong;
import java.util.concurrent.CompletableFuture;
import java.util.concurrent.Future;
import java.util.concurrent.atomic.AtomicBoolean;
import java.util.concurrent.atomic.AtomicInteger;
import java.util.concurrent.atomic.AtomicIntegerArray;
import java.util.concurrent.atomic.AtomicIntegerFieldUpdater;
import java.util.concurrent.atomic.AtomicLong;
import java.util.concurrent.atomic.AtomicLongArray;
import java.util.concurrent.atomic.AtomicLongFieldUpdater;
import java.util.concurrent.atomic.AtomicMarkableReference;
import java.util.concurrent.atomic.AtomicReference;
import java.util.concurrent.atomic.AtomicReferenceArray;
import java.util.concurrent.atomic.AtomicReferenceFieldUpdater;
import java.util.concurrent.atomic.AtomicStampedReference;
import java.util.function.DoublePredicate;
import java.util.function.Function;
import java.util.function.IntPredicate;
import java.util.function.LongPredicate;
import java.util.function.Predicate;
import java.util.stream.BaseStream;

import org.assertj.core.api.ThrowableAssert.ThrowingCallable;
import org.assertj.core.api.exception.RuntimeIOException;
import org.assertj.core.api.filter.FilterOperator;
import org.assertj.core.api.filter.Filters;
import org.assertj.core.api.filter.InFilter;
import org.assertj.core.api.filter.NotFilter;
import org.assertj.core.api.filter.NotInFilter;
import org.assertj.core.condition.AllOf;
import org.assertj.core.condition.AnyOf;
import org.assertj.core.condition.DoesNotHave;
import org.assertj.core.condition.Not;
import org.assertj.core.data.Index;
import org.assertj.core.data.MapEntry;
import org.assertj.core.data.Offset;
import org.assertj.core.data.Percentage;
import org.assertj.core.data.TemporalUnitLessThanOffset;
import org.assertj.core.data.TemporalUnitOffset;
import org.assertj.core.data.TemporalUnitWithinOffset;
import org.assertj.core.groups.Properties;
import org.assertj.core.groups.Tuple;
import org.assertj.core.presentation.BinaryRepresentation;
import org.assertj.core.presentation.HexadecimalRepresentation;
import org.assertj.core.presentation.Representation;
import org.assertj.core.presentation.StandardRepresentation;
import org.assertj.core.presentation.UnicodeRepresentation;
import org.assertj.core.util.CheckReturnValue;
import org.assertj.core.util.Files;
import org.assertj.core.util.URLs;
import org.assertj.core.util.introspection.FieldSupport;

/**
 * Entry point for assertion methods for different types. Each method in this class is a static factory for a
 * type-specific assertion object.
 * <p>
 * For example:
 *
 * <pre><code class='java'> int removed = employees.removeFired();
 * {@link Assertions#assertThat(int) assertThat}(removed).{@link IntegerAssert#isZero isZero}();
 *
 * List&lt;Employee&gt; newEmployees = employees.hired(TODAY);
 * {@link Assertions#assertThat(Iterable) assertThat}(newEmployees).{@link IterableAssert#hasSize(int) hasSize}(6);</code></pre>
 * <p/>
 * This class only contains all <code>assertThat</code> methods, if you have ambiguous method compilation error, use either {@link AssertionsForClassTypes} or {@link AssertionsForInterfaceTypes}
 * and if you need both, fully qualify you assertThat method.
 * <p/>
 * Java 8 is picky when choosing the right <code>assertThat</code> method if the object under test is generic and bounded,
 * for example if foo is instance of T that extends Exception, java 8  will complain that it can't resolve
 * the proper <code>assertThat</code> method (normally <code>assertThat(Throwable)</code> as foo might implement an interface like List,
 * if that occurred <code>assertThat(List)</code> would also be a possible choice - thus confusing java 8.
 * <p>
 * This why {@link Assertions} have been split in {@link AssertionsForClassTypes} and {@link AssertionsForInterfaceTypes}
 * (see http://stackoverflow.com/questions/29499847/ambiguous-method-in-java-8-why).
 *
 * @author Alex Ruiz
 * @author Yvonne Wang
 * @author David DIDIER
 * @author Ted Young
 * @author Joel Costigliola
 * @author Matthieu Baechler
 * @author Mikhail Mazursky
 * @author Nicolas François
 * @author Julien Meddah
 * @author William Delanoue
 */
@CheckReturnValue
public class Assertions {

  /**
   * Create assertion for {@link Predicate}.
   *
   * @param actual the actual value.
   * @param <T> the type of the value contained in the {@link Predicate}.
   * @return the created assertion object.
   *
   * @since 3.5.0
   */
  @CheckReturnValue
  public static <T> PredicateAssert<T> assertThat(Predicate<T> actual) {
    return AssertionsForInterfaceTypes.assertThat(actual);
  }

  /**
   * Create assertion for {@link IntPredicate}.
   *
   * @return the created assertion object.
   *
   * @since 3.5.0
   */
  @CheckReturnValue
  public static IntPredicateAssert assertThat(IntPredicate actual) {
    return AssertionsForInterfaceTypes.assertThat(actual);
  }

  /**
   * Create assertion for {@link LongPredicate}.
   *
   * @return the created assertion object.
   *
   * @since 3.5.0
   */
  @CheckReturnValue
  public static LongPredicateAssert assertThat(LongPredicate actual) {
    return AssertionsForInterfaceTypes.assertThat(actual);
  }

  /**
   * Create assertion for {@link DoublePredicate}.
   *
   * @return the created assertion object.
   *
   * @since 3.5.0
   */
  @CheckReturnValue
  public static DoublePredicateAssert assertThat(DoublePredicate actual) {
    return AssertionsForInterfaceTypes.assertThat(actual);
  }

  /**
   * Create assertion for {@link java.util.concurrent.CompletableFuture}.
   *
   * @param actual the actual value.
   * @param <RESULT> the type of the value contained in the {@link java.util.concurrent.CompletableFuture}.
   *
   * @return the created assertion object.
   */
  @CheckReturnValue
  public static <RESULT> CompletableFutureAssert<RESULT> assertThat(CompletableFuture<RESULT> actual) {
    return AssertionsForClassTypes.assertThat(actual);
  }

  /**
   * Create assertion for {@link java.util.Optional}.
   *
   * @param actual the actual value.
   * @param <VALUE> the type of the value contained in the {@link java.util.Optional}.
   *
   * @return the created assertion object.
   */
  @CheckReturnValue
  public static <VALUE> OptionalAssert<VALUE> assertThat(Optional<VALUE> actual) {
    return AssertionsForClassTypes.assertThat(actual);
  }

  /**
   * Create assertion for {@link java.util.OptionalDouble}.
   *
   * @param actual the actual value.
   *
   * @return the created assertion object.
   */
  @CheckReturnValue
  public static OptionalDoubleAssert assertThat(OptionalDouble actual) {
    return AssertionsForClassTypes.assertThat(actual);
  }

  /**
   * Create assertion for {@link java.util.OptionalInt}.
   *
   * @param actual the actual value.
   *
   * @return the created assertion object.
   */
  @CheckReturnValue
  public static OptionalIntAssert assertThat(OptionalInt actual) {
    return AssertionsForClassTypes.assertThat(actual);
  }

  /**
   * Create assertion for {@link java.util.OptionalInt}.
   *
   * @param actual the actual value.
   *
   * @return the created assertion object.
   */
  @CheckReturnValue
  public static OptionalLongAssert assertThat(OptionalLong actual) {
    return AssertionsForClassTypes.assertThat(actual);
  }

  /**
   * Creates a new instance of <code>{@link BigDecimalAssert}</code>.
   *
   * @param actual the actual value.
   * @return the created assertion object.
   */
  @CheckReturnValue
  public static AbstractBigDecimalAssert<?> assertThat(BigDecimal actual) {
    return AssertionsForClassTypes.assertThat(actual);
  }

  /**
   * Creates a new instance of <code>{@link BigIntegerAssert}</code>.
   *
   * @param actual the actual value.
   * @return the created assertion object.
   * @since 2.7.0 / 3.7.0
   */
  @CheckReturnValue
  public static AbstractBigIntegerAssert<?> assertThat(BigInteger actual) {
    return new BigIntegerAssert(actual);
  }

  /**
   * Creates a new instance of <code>{@link UriAssert}</code>.
   *
   * @param actual the actual value.
   * @return the created assertion object.
   */
  @CheckReturnValue
  public static AbstractUriAssert<?> assertThat(URI actual) {
    return AssertionsForClassTypes.assertThat(actual);
  }

  /**
   * Creates a new instance of <code>{@link UrlAssert}</code>.
   *
   * @param actual the actual value.
   * @return the created assertion object.
   */
  @CheckReturnValue
  public static AbstractUrlAssert<?> assertThat(URL actual) {
    return AssertionsForClassTypes.assertThat(actual);
  }

  /**
   * Creates a new instance of <code>{@link BooleanAssert}</code>.
   *
   * @param actual the actual value.
   * @return the created assertion object.
   */
  @CheckReturnValue
  public static AbstractBooleanAssert<?> assertThat(boolean actual) {
    return AssertionsForClassTypes.assertThat(actual);
  }

  /**
   * Creates a new instance of <code>{@link BooleanAssert}</code>.
   *
   * @param actual the actual value.
   * @return the created assertion object.
   */
  @CheckReturnValue
  public static AbstractBooleanAssert<?> assertThat(Boolean actual) {
    return AssertionsForClassTypes.assertThat(actual);
  }

  /**
   * Creates a new instance of <code>{@link BooleanArrayAssert}</code>.
   *
   * @param actual the actual value.
   * @return the created assertion object.
   */
  @CheckReturnValue
  public static AbstractBooleanArrayAssert<?> assertThat(boolean[] actual) {
    return AssertionsForClassTypes.assertThat(actual);
  }

  /**
   * Creates a new instance of <code>{@link ByteAssert}</code>.
   *
   * @param actual the actual value.
   * @return the created assertion object.
   */
  @CheckReturnValue
  public static AbstractByteAssert<?> assertThat(byte actual) {
    return AssertionsForClassTypes.assertThat(actual);
  }

  /**
   * Creates a new instance of <code>{@link ByteAssert}</code>.
   *
   * @param actual the actual value.
   * @return the created assertion object.
   */
  @CheckReturnValue
  public static AbstractByteAssert<?> assertThat(Byte actual) {
    return AssertionsForClassTypes.assertThat(actual);
  }

  /**
   * Creates a new instance of <code>{@link ByteArrayAssert}</code>.
   *
   * @param actual the actual value.
   * @return the created assertion object.
   */
  @CheckReturnValue
  public static AbstractByteArrayAssert<?> assertThat(byte[] actual) {
    return AssertionsForClassTypes.assertThat(actual);
  }

  /**
   * Creates a new instance of <code>{@link CharacterAssert}</code>.
   *
   * @param actual the actual value.
   * @return the created assertion object.
   */
  @CheckReturnValue
  public static AbstractCharacterAssert<?> assertThat(char actual) {
    return AssertionsForClassTypes.assertThat(actual);
  }

  /**
   * Creates a new instance of <code>{@link CharArrayAssert}</code>.
   *
   * @param actual the actual value.
   * @return the created assertion object.
   */
  @CheckReturnValue
  public static AbstractCharArrayAssert<?> assertThat(char[] actual) {
    return AssertionsForClassTypes.assertThat(actual);
  }

  /**
   * Creates a new instance of <code>{@link CharacterAssert}</code>.
   *
   * @param actual the actual value.
   * @return the created assertion object.
   */
  @CheckReturnValue
  public static AbstractCharacterAssert<?> assertThat(Character actual) {
    return AssertionsForClassTypes.assertThat(actual);
  }

  /**
   * Creates a new instance of <code>{@link ClassAssert}</code>
   *
   * @param actual the actual value.
   * @return the created assertion object.
   */
  @CheckReturnValue
  public static AbstractClassAssert<?> assertThat(Class<?> actual) {
    return AssertionsForClassTypes.assertThat(actual);
  }

  /**
   * Creates a new instance of <code>{@link DoubleAssert}</code>.
   *
   * @param actual the actual value.
   * @return the created assertion object.
   */
  @CheckReturnValue
  public static AbstractDoubleAssert<?> assertThat(double actual) {
    return AssertionsForClassTypes.assertThat(actual);
  }

  /**
   * Creates a new instance of <code>{@link DoubleAssert}</code>.
   *
   * @param actual the actual value.
   * @return the created assertion object.
   */
  @CheckReturnValue
  public static AbstractDoubleAssert<?> assertThat(Double actual) {
    return AssertionsForClassTypes.assertThat(actual);
  }

  /**
   * Creates a new instance of <code>{@link DoubleArrayAssert}</code>.
   *
   * @param actual the actual value.
   * @return the created assertion object.
   */
  @CheckReturnValue
  public static AbstractDoubleArrayAssert<?> assertThat(double[] actual) {
    return AssertionsForClassTypes.assertThat(actual);
  }

  /**
   * Creates a new instance of <code>{@link FileAssert}</code>.
   *
   * @param actual the actual value.
   * @return the created assertion object.
   */
  @CheckReturnValue
  public static AbstractFileAssert<?> assertThat(File actual) {
    return AssertionsForClassTypes.assertThat(actual);
  }

  /**
   * Create assertion for {@link java.util.concurrent.Future}.
   *
   * @param actual the actual value.
   * @param <RESULT> the type of the value contained in the {@link java.util.concurrent.Future}.
   *
   * @return the created assertion object.
   * @since 2.7.0 / 3.7.0
   */
  @CheckReturnValue
  public static <RESULT> AbstractFutureAssert<?, ? extends Future<? extends RESULT>, RESULT> assertThat(Future<RESULT> actual) {
    return new FutureAssert<>(actual);
  }

  /**
   * Creates a new instance of <code>{@link InputStreamAssert}</code>.
   *
   * @param actual the actual value.
   * @return the created assertion object.
   */
  @CheckReturnValue
  public static AbstractInputStreamAssert<?, ? extends InputStream> assertThat(InputStream actual) {
    return AssertionsForClassTypes.assertThat(actual);
  }

  /**
   * Creates a new instance of <code>{@link FloatAssert}</code>.
   *
   * @param actual the actual value.
   * @return the created assertion object.
   */
  @CheckReturnValue
  public static AbstractFloatAssert<?> assertThat(float actual) {
    return AssertionsForClassTypes.assertThat(actual);
  }

  /**
   * Creates a new instance of <code>{@link FloatAssert}</code>.
   *
   * @param actual the actual value.
   * @return the created assertion object.
   */
  @CheckReturnValue
  public static AbstractFloatAssert<?> assertThat(Float actual) {
    return AssertionsForClassTypes.assertThat(actual);
  }

  /**
   * Creates a new instance of <code>{@link FloatArrayAssert}</code>.
   *
   * @param actual the actual value.
   * @return the created assertion object.
   */
  @CheckReturnValue
  public static AbstractFloatArrayAssert<?> assertThat(float[] actual) {
    return AssertionsForClassTypes.assertThat(actual);
  }

  /**
   * Creates a new instance of <code>{@link IntegerAssert}</code>.
   *
   * @param actual the actual value.
   * @return the created assertion object.
   */
  @CheckReturnValue
  public static AbstractIntegerAssert<?> assertThat(int actual) {
    return AssertionsForClassTypes.assertThat(actual);
  }

  /**
   * Creates a new instance of <code>{@link IntArrayAssert}</code>.
   *
   * @param actual the actual value.
   * @return the created assertion object.
   */
  @CheckReturnValue
  public static AbstractIntArrayAssert<?> assertThat(int[] actual) {
    return AssertionsForClassTypes.assertThat(actual);
  }

  /**
   * Creates a new instance of <code>{@link IntegerAssert}</code>.
   *
   * @param actual the actual value.
   * @return the created assertion object.
   */
  @CheckReturnValue
  public static AbstractIntegerAssert<?> assertThat(Integer actual) {
    return AssertionsForClassTypes.assertThat(actual);
  }

  /**
   * Creates a new instance of <code>{@link FactoryBasedNavigableIterableAssert}</code> allowing to navigate to any {@code Iterable} element
   * in order to perform assertions on it.
   * <p>
   * Navigational methods provided:<ul>
   * <li>{@link AbstractIterableAssert#first() first()}</li>
   * <li>{@link AbstractIterableAssert#last() last()}</li>
   * <li>{@link AbstractIterableAssert#element(int) element(index)}</li>
   * </ul>
   * <p>
   * The available assertions after navigating to an element depend on the {@code ELEMENT_ASSERT} parameter of the given
   * {@link AssertFactory AssertFactory&lt;ELEMENT, ELEMENT_ASSERT&gt;} (AssertJ can't figure it out because of Java type erasure).
   * <p>
   * Example with {@code String} element assertions:
   * <pre><code class='java'> Iterable&lt;String&gt; hobbits = newHashSet("frodo", "sam", "pippin");
   *
   * // build an AssertFactory for StringAssert (much nicer with Java 8 lambdas)
   * AssertFactory&lt;String, StringAssert&gt; stringAssertFactory = new AssertFactory&lt;String, StringAssert&gt;() {
   *   {@literal @}Override
   *   public StringAssert createAssert(String string) {
   *     return new StringAssert(string);
   *   }
   * };
   *
   * // assertion succeeds with String assertions chained after first()
   * assertThat(hobbits, stringAssertFactory).first()
   *                                         .startsWith("fro")
   *                                         .endsWith("do");</code></pre>
   *
   * @param actual the actual value.
   * @param assertFactory the factory used to create the elements assert instance.
   * @return the created assertion object.
   * @since 2.5.0 / 3.5.0
   */
  //@format:off
  public static <ACTUAL extends Iterable<? extends ELEMENT>, ELEMENT, ELEMENT_ASSERT extends AbstractAssert<ELEMENT_ASSERT, ELEMENT>>
         FactoryBasedNavigableIterableAssert<?, ACTUAL, ELEMENT, ELEMENT_ASSERT> assertThat(Iterable<? extends ELEMENT> actual,
                                                                                 AssertFactory<ELEMENT, ELEMENT_ASSERT> assertFactory) {
    return AssertionsForInterfaceTypes.assertThat(actual, assertFactory);
  }

  /**
   * Creates a new instance of <code>{@link ClassBasedNavigableIterableAssert}</code> allowing to navigate to any {@code Iterable} element
   * in order to perform assertions on it.
   * <p>
   * Navigational methods provided:<ul>
   * <li>{@link AbstractIterableAssert#first() first()}</li>
   * <li>{@link AbstractIterableAssert#last() last()}</li>
   * <li>{@link AbstractIterableAssert#element(int) element(index)}</li>
   * </ul>
   * <p>
   * The available assertions after navigating to an element depend on the given {@code assertClass}
   * (AssertJ can't find the element assert type by itself because of Java type erasure).
   * <p>
   * Example with {@code String} element assertions:
   * <pre><code class='java'> Iterable&lt;String&gt; hobbits = newHashSet("frodo", "sam", "pippin");
   *
   * // assertion succeeds with String assertions chained after first()
   * assertThat(hobbits, StringAssert.class).first()
   *                                        .startsWith("fro")
   *                                        .endsWith("do");</code></pre>
   *
   * @param actual the actual value.
   * @param assertClass the class used to create the elements assert instance.
   * @return the created assertion object.
   * @since 2.5.0 / 3.5.0
   */
  public static <ACTUAL extends Iterable<? extends ELEMENT>, ELEMENT, ELEMENT_ASSERT extends AbstractAssert<ELEMENT_ASSERT, ELEMENT>>
         ClassBasedNavigableIterableAssert<?, ACTUAL, ELEMENT, ELEMENT_ASSERT> assertThat(ACTUAL actual,
                                                                                          Class<ELEMENT_ASSERT> assertClass) {
           return AssertionsForInterfaceTypes.assertThat(actual, assertClass);
  }

  /**
   * Creates a new instance of <code>{@link FactoryBasedNavigableListAssert}</code> allowing to navigate to any {@code List} element
   * in order to perform assertions on it.
   * <p>
   * Navigational methods provided:<ul>
   * <li>{@link AbstractIterableAssert#first() first()}</li>
   * <li>{@link AbstractIterableAssert#last() last()}</li>
   * <li>{@link AbstractIterableAssert#element(int) element(index)}</li>
   * </ul>
   * <p>
   * The available assertions after navigating to an element depend on the {@code ELEMENT_ASSERT} parameter of the given
   * {@link AssertFactory AssertFactory&lt;ELEMENT, ELEMENT_ASSERT&gt;} (AssertJ can't figure it out because of Java type erasure).
   * <p>
   * Example with {@code String} element assertions:
   * <pre><code class='java'> List&lt;String&gt; hobbits = newArrayList("frodo", "sam", "pippin");
   *
   * // build an AssertFactory for StringAssert (much nicer with Java 8 lambdas)
   * AssertFactory&lt;String, StringAssert&gt; stringAssertFactory = new AssertFactory&lt;String, StringAssert&gt;() {
   *   {@literal @}Override
   *   public StringAssert createAssert(String string) {
   *     return new StringAssert(string);
   *   }
   * };
   *
   * // assertion succeeds with String assertions chained after first()
   * assertThat(hobbits, stringAssertFactory).first()
   *                                         .startsWith("fro")
   *                                         .endsWith("do");</code></pre>
   *
   * @param actual the actual value.
   * @param assertFactory the factory used to create the elements assert instance.
   * @return the created assertion object.
   * @since 2.5.0 / 3.5.0
   */
  public static <ACTUAL extends List<? extends ELEMENT>, ELEMENT, ELEMENT_ASSERT extends AbstractAssert<ELEMENT_ASSERT, ELEMENT>>
         FactoryBasedNavigableListAssert<?, ACTUAL, ELEMENT, ELEMENT_ASSERT> assertThat(List<? extends ELEMENT> actual,
                                                                                        AssertFactory<ELEMENT, ELEMENT_ASSERT> assertFactory) {
    return AssertionsForInterfaceTypes.assertThat(actual, assertFactory);
  }

  /**
   * Creates a new instance of <code>{@link ClassBasedNavigableListAssert}</code> tallowing to navigate to any {@code List} element
   * in order to perform assertions on it.
   * <p>
   * Navigational methods provided:<ul>
   * <li>{@link AbstractIterableAssert#first() first()}</li>
   * <li>{@link AbstractIterableAssert#last() last()}</li>
   * <li>{@link AbstractIterableAssert#element(int) element(index)}</li>
   * </ul>
   * <p>
   * The available assertions after navigating to an element depend on the given {@code assertClass}
   * (AssertJ can't find the element assert type by itself because of Java type erasure).
   * <p>
   * Example with {@code String} element assertions:
   * <pre><code class='java'> List&lt;String&gt; hobbits = newArrayList("frodo", "sam", "pippin");
   *
   * // assertion succeeds with String assertions chained after first()
   * assertThat(hobbits, StringAssert.class).first()
   *                                        .startsWith("fro")
   *                                        .endsWith("do");</code></pre>
   *
   * @param actual the actual value.
   * @param assertClass the class used to create the elements assert instance.
   * @return the created assertion object.
   * @since 2.5.0 / 3.5.0
   */
  public static <ELEMENT, ACTUAL extends List<? extends ELEMENT>, ELEMENT_ASSERT extends AbstractAssert<ELEMENT_ASSERT, ELEMENT>>
         ClassBasedNavigableListAssert<?, ACTUAL, ELEMENT, ELEMENT_ASSERT> assertThat(List<? extends ELEMENT> actual,
                                                                                      Class<ELEMENT_ASSERT> assertClass) {
    return AssertionsForInterfaceTypes.assertThat(actual, assertClass);
  }

//@format:on

  /**
   * Creates a new instance of <code>{@link LongAssert}</code>.
   *
   * @param actual the actual value.
   * @return the created assertion object.
   */
  @CheckReturnValue
  public static AbstractLongAssert<?> assertThat(long actual) {
    return AssertionsForClassTypes.assertThat(actual);
  }

  /**
   * Creates a new instance of <code>{@link LongAssert}</code>.
   *
   * @param actual the actual value.
   * @return the created assertion object.
   */
  @CheckReturnValue
  public static AbstractLongAssert<?> assertThat(Long actual) {
    return AssertionsForClassTypes.assertThat(actual);
  }

  /**
   * Creates a new instance of <code>{@link LongArrayAssert}</code>.
   *
   * @param actual the actual value.
   * @return the created assertion object.
   */
  @CheckReturnValue
  public static AbstractLongArrayAssert<?> assertThat(long[] actual) {
    return AssertionsForClassTypes.assertThat(actual);
  }

  /**
   * Creates a new instance of <code>{@link ObjectAssert}</code>.
   *
   * @param actual the actual value.
   * @param <T> the type of the actual value.
   * @return the created assertion object.
   */
  @CheckReturnValue
  public static <T> AbstractObjectAssert<?, T> assertThat(T actual) {
    return AssertionsForClassTypes.assertThat(actual);
  }

  /**
   * Creates a new instance of <code>{@link ObjectArrayAssert}</code>.
   *
   * @param actual the actual value.
   * @return the created assertion object.
   */
  @CheckReturnValue
  public static <T> AbstractObjectArrayAssert<?, T> assertThat(T[] actual) {
    return AssertionsForClassTypes.assertThat(actual);
  }

  /**
   * Creates a new instance of <code>{@link ShortAssert}</code>.
   *
   * @param actual the actual value.
   * @return the created assertion object.
   */
  @CheckReturnValue
  public static AbstractShortAssert<?> assertThat(short actual) {
    return AssertionsForClassTypes.assertThat(actual);
  }

  /**
   * Creates a new instance of <code>{@link ShortAssert}</code>.
   *
   * @param actual the actual value.
   * @return the created assertion object.
   */
  @CheckReturnValue
  public static AbstractShortAssert<?> assertThat(Short actual) {
    return AssertionsForClassTypes.assertThat(actual);
  }

  /**
   * Creates a new instance of <code>{@link ShortArrayAssert}</code>.
   *
   * @param actual the actual value.
   * @return the created assertion object.
   */
  @CheckReturnValue
  public static AbstractShortArrayAssert<?> assertThat(short[] actual) {
    return AssertionsForClassTypes.assertThat(actual);
  }

  /**
<<<<<<< HEAD
   * Creates a new instance of <code>{@link StringAssert}</code>.
   *
   * @param actual the actual value.
   * @return the created assertion object.
=======
   * Delegates the creation of the {@link Assert} to the {@link AssertProvider#assertThat()} of the given component.
   * 
   * <p>
   * Read the comments on {@link AssertProvider} for an example of its usage.
   * </p>
   * @param <T> the generic type of the assert provided by the component.
   * @param component
   *          the component that creates its own assert
   * @return the associated {@link Assert} of the given component
>>>>>>> 9621390b
   */
  @CheckReturnValue
  public static AbstractCharSequenceAssert<?, String> assertThat(String actual) {
    return AssertionsForClassTypes.assertThat(actual);
  }

  /**
   * Creates a new instance of <code>{@link DateAssert}</code>.
   *
   * @param actual the actual value.
   * @return the created assertion object.
   */
  @CheckReturnValue
  public static AbstractDateAssert<?> assertThat(Date actual) {
    return AssertionsForClassTypes.assertThat(actual);
  }

  /**
   * Creates a new instance of <code>{@link ZonedDateTimeAssert}</code>.
   *
   * @param <K> the type of keys in the map.
   * @param <V> the type of values in the map.
   * @param actual the actual value.
   * @return the created assertion object.
   */
  @CheckReturnValue
  public static AbstractZonedDateTimeAssert<?> assertThat(ZonedDateTime actual) {
    return AssertionsForClassTypes.assertThat(actual);
  }

  /**
   * Creates a new instance of <code>{@link LocalDateTimeAssert}</code>.
   *
   * @param actual the actual value.
   * @return the created assertion object.
   */
  @CheckReturnValue
  public static AbstractLocalDateTimeAssert<?> assertThat(LocalDateTime actual) {
    return AssertionsForClassTypes.assertThat(actual);
  }

  /**
   * Creates a new instance of <code>{@link java.time.OffsetDateTime}</code>.
   *
   * @param actual the actual value.
   * @return the created assertion object.
   */
  @CheckReturnValue
  public static AbstractOffsetDateTimeAssert<?> assertThat(OffsetDateTime actual) {
    return AssertionsForClassTypes.assertThat(actual);
  }

  /**
   * Create assertion for {@link java.time.OffsetTime}.
   *
   * @param actual the actual value.
   * @return the created assertion object.
   */
  @CheckReturnValue
  public static AbstractOffsetTimeAssert<?> assertThat(OffsetTime actual) {
    return AssertionsForClassTypes.assertThat(actual);
  }

  /**
   * Creates a new instance of <code>{@link LocalTimeAssert}</code>.
   *
   * @param actual the actual value.
   * @return the created assertion object.
   */
  @CheckReturnValue
  public static AbstractLocalTimeAssert<?> assertThat(LocalTime actual) {
    return AssertionsForClassTypes.assertThat(actual);
  }

  /**
   * Creates a new instance of <code>{@link LocalDateAssert}</code>.
   *
   * @param actual the actual value.
   * @return the created assertion object.
   */
  @CheckReturnValue
  public static AbstractLocalDateAssert<?> assertThat(LocalDate actual) {
    return AssertionsForClassTypes.assertThat(actual);
  }

  /**
   * Creates a new instance of <code>{@link InstantAssert}</code>.
   *
   * @param actual the actual value.
   * @return the created assertion object.
   * @since 3.7.0
   */
  @CheckReturnValue
  public static AbstractInstantAssert<?> assertThat(Instant actual) {
    return AssertionsForClassTypes.assertThat(actual);
  }

  /**
   * Create assertion for {@link AtomicBoolean}.
   *
   * @param actual the actual value.
   * @return the created assertion object.
   * @since 2.7.0 / 3.7.0
   */
  @CheckReturnValue
  public static AtomicBooleanAssert assertThat(AtomicBoolean actual) {
    return new AtomicBooleanAssert(actual);
  }

  /**
   * Create assertion for {@link AtomicInteger}.
   *
   * @param actual the actual value.
   * @return the created assertion object.
   * @since 2.7.0 / 3.7.0
   */
  @CheckReturnValue
  public static AtomicIntegerAssert assertThat(AtomicInteger actual) {
    return new AtomicIntegerAssert(actual);
  }

  /**
   * Create int[] assertion for {@link AtomicIntegerArray}.
   *
   * @param actual the actual value.
   * @return the created assertion object.
   * @since 2.7.0 / 3.7.0
   */
  @CheckReturnValue
  public static AtomicIntegerArrayAssert assertThat(AtomicIntegerArray actual) {
    return new AtomicIntegerArrayAssert(actual);
  }

  /**
   * Create assertion for {@link AtomicIntegerFieldUpdater}.
   *
   * @param actual the actual value.
   * @param <OBJECT> the type of the object holding the updatable field.
   * @return the created assertion object.
   * @since 2.7.0 / 3.7.0
   */
  @CheckReturnValue
  public static <OBJECT> AtomicIntegerFieldUpdaterAssert<OBJECT> assertThat(AtomicIntegerFieldUpdater<OBJECT> actual) {
    return new AtomicIntegerFieldUpdaterAssert<>(actual);
  }

  /**
   * Create assertion for {@link AtomicLong}.
   *
   * @param actual the actual value.
   * @return the created assertion object.
   * @since 2.7.0 / 3.7.0
   */
  @CheckReturnValue
  public static AtomicLongAssert assertThat(AtomicLong actual) {
    return new AtomicLongAssert(actual);
  }

  /**
   * Create assertion for {@link AtomicLongArray}.
   *
   * @param actual the actual value.
   * @return the created assertion object.
   * @since 2.7.0 / 3.7.0
   */
  @CheckReturnValue
  public static AtomicLongArrayAssert assertThat(AtomicLongArray actual) {
    return new AtomicLongArrayAssert(actual);
  }

  /**
   * Create assertion for {@link AtomicLongFieldUpdater}.
   *
   * @param actual the actual value.
   * @param <OBJECT> the type of the object holding the updatable field.
   * @return the created assertion object.
   * @since 2.7.0 / 3.7.0
   */
  @CheckReturnValue
  public static <OBJECT> AtomicLongFieldUpdaterAssert<OBJECT> assertThat(AtomicLongFieldUpdater<OBJECT> actual) {
    return new AtomicLongFieldUpdaterAssert<>(actual);
  }

  /**
   * Create assertion for {@link AtomicReference}.
   *
   * @param actual the actual value.
   * @param <VALUE> the type of the value contained in the {@link AtomicReference}.
   * @return the created assertion object.
   * @since 2.7.0 / 3.7.0
   */
  @CheckReturnValue
  public static <VALUE> AtomicReferenceAssert<VALUE> assertThat(AtomicReference<VALUE> actual) {
    return new AtomicReferenceAssert<>(actual);
  }

  /**
   * Create assertion for {@link AtomicReferenceArray}.
   *
   * @param actual the actual value.
   * @param <ELEMENT> the type of the value contained in the {@link AtomicReferenceArray}.
   * @return the created assertion object.
   * @since 2.7.0 / 3.7.0
   */
  @CheckReturnValue
  public static <ELEMENT> AtomicReferenceArrayAssert<ELEMENT> assertThat(AtomicReferenceArray<ELEMENT> actual) {
    return new AtomicReferenceArrayAssert<>(actual);
  }

  /**
   * Create assertion for {@link AtomicReferenceFieldUpdater}.
   *
   * @param actual the actual value.
   * @param <FIELD> the type of the field which gets updated by the {@link AtomicReferenceFieldUpdater}.
   * @param <OBJECT> the type of the object holding the updatable field.
   * @return the created assertion object.
   * @since 2.7.0 / 3.7.0
   */
  @CheckReturnValue
  public static <FIELD, OBJECT> AtomicReferenceFieldUpdaterAssert<FIELD, OBJECT> assertThat(AtomicReferenceFieldUpdater<OBJECT, FIELD> actual) {
    return new AtomicReferenceFieldUpdaterAssert<>(actual);
  }

  /**
   * Create assertion for {@link AtomicMarkableReference}.
   *
   * @param actual the actual value.
   * @param <VALUE> the type of the value contained in the {@link AtomicMarkableReference}.
   * @return the created assertion object.
   * @since 2.7.0 / 3.7.0
   */
  @CheckReturnValue
  public static <VALUE> AtomicMarkableReferenceAssert<VALUE> assertThat(AtomicMarkableReference<VALUE> actual) {
    return new AtomicMarkableReferenceAssert<>(actual);
  }

  /**
   * Create assertion for {@link AtomicStampedReference}.
   *
   * @param actual the actual value.
   * @param <VALUE> the type of the value contained in the {@link AtomicStampedReference}.
   * @return the created assertion object.
   * @since 2.7.0 / 3.7.0
   */
  @CheckReturnValue
  public static <VALUE> AtomicStampedReferenceAssert<VALUE> assertThat(AtomicStampedReference<VALUE> actual) {
    return new AtomicStampedReferenceAssert<>(actual);
  }

  /**
   * Creates a new instance of <code>{@link ThrowableAssert}</code>.
   *
   * @param actual the actual value.
   * @return the created {@link ThrowableAssert}.
   */
  @CheckReturnValue
  public static AbstractThrowableAssert<?, ? extends Throwable> assertThat(Throwable actual) {
    return AssertionsForClassTypes.assertThat(actual);
  }

  /**
   * Allows to capture and then assert on a {@link Throwable} more easily when used with Java 8 lambdas.
   *
   * <p>
   * Java 8 example :
   * <pre><code class='java'>  {@literal @}Test
   *  public void testException() {
   *    assertThatThrownBy(() -&gt; { throw new Exception("boom!") }).isInstanceOf(Exception.class)
   *                                                               .hasMessageContaining("boom");
   * }</code></pre>
   *
   * If the provided {@link ThrowingCallable} does not raise an exception, an error is immediately raised,
   * in that case the test description provided with {@link AbstractAssert#as(String, Object...) as(String, Object...)} is not honored.
   * To use a test description, use {@link #catchThrowable(ThrowableAssert.ThrowingCallable)} as shown below.
   * <pre><code class='java'> // assertion will fail but "display me" won't appear in the error
   * assertThatThrownBy(() -&gt; { // do nothing }).as("display me").isInstanceOf(Exception.class);
   *
   * // assertion will fail AND "display me" will appear in the error
   * Throwable thrown = catchThrowable(() -&gt; { // do nothing });
   * assertThat(thrown).as("display me").isInstanceOf(Exception.class); </code></pre>
   *
   * @param shouldRaiseThrowable The {@link ThrowingCallable} or lambda with the code that should raise the throwable.
   * @return The captured exception or <code>null</code> if none was raised by the callable.
   */
  @CheckReturnValue
  public static AbstractThrowableAssert<?, ? extends Throwable> assertThatThrownBy(ThrowingCallable shouldRaiseThrowable) {
    return assertThat(catchThrowable(shouldRaiseThrowable)).hasBeenThrown();
  }

  /**
   * Allows to capture and then assert on a {@link Throwable} more easily when used with Java 8 lambdas.
   *
   * <p>
   * Example :
   * </p>
   *
   * <pre><code class='java'> ThrowingCallable callable = () -> {
   *   throw new Exception("boom!");
   * };
   * 
   * // assertion succeeds
   * assertThatCode(callable).isInstanceOf(Exception.class)
   *                         .hasMessageContaining("boom");
   *                                                      
   * // assertion fails
   * assertThatCode(callable).doesNotThrowAnyException();</code></pre>
   *
   * If the provided {@link ThrowingCallable} does not validate against next assertions, an error is immediately raised,
   * in that case the test description provided with {@link AbstractAssert#as(String, Object...) as(String, Object...)} is not honored.</br>
   * To use a test description, use {@link #catchThrowable(ThrowableAssert.ThrowingCallable)} as shown below.
   * 
   * <pre><code class='java'> ThrowingCallable doNothing = () -> {
   *   // do nothing 
   * }; 
   * 
   * // assertion fails and "display me" appears in the assertion error
   * assertThatCode(doNothing).as("display me")
   *                          .isInstanceOf(Exception.class);
   *
   * // assertion will fail AND "display me" will appear in the error
   * Throwable thrown = catchThrowable(doNothing);
   * assertThatCode(thrown).as("display me")
   *                       .isInstanceOf(Exception.class); </code></pre>
   * <p>
   * This method was not named {@code assertThat} because the java compiler reported it ambiguous when used directly with a lambda :(  
   *
   * @param shouldRaiseOrNotThrowable The {@link ThrowingCallable} or lambda with the code that should raise the throwable.
   * @return The captured exception or <code>null</code> if none was raised by the callable.
   * @since 3.7.0
   */
  @CheckReturnValue
  public static AbstractThrowableAssert<?, ? extends Throwable> assertThatCode(ThrowingCallable shouldRaiseOrNotThrowable) {
    return AssertionsForClassTypes.assertThatCode(shouldRaiseOrNotThrowable);
  }

  /**
   * Allows to catch an {@link Throwable} more easily when used with Java 8 lambdas.
   *
   * <p>
   * This caught {@link Throwable} can then be asserted.
   * </p>
   *
   * <p>
   * Example:
   * </p>
   *
   * <pre><code class='java'>{@literal @}Test
   * public void testException() {
   *   // when
   *   Throwable thrown = catchThrowable(() -> { throw new Exception("boom!"); });
   *
   *   // then
   *   assertThat(thrown).isInstanceOf(Exception.class)
   *                     .hasMessageContaining("boom");
   * } </code></pre>
   *
   * @param shouldRaiseThrowable The lambda with the code that should raise the exception.
   * @return The captured exception or <code>null</code> if none was raised by the callable.
   */
  public static Throwable catchThrowable(ThrowingCallable shouldRaiseThrowable) {
    return AssertionsForClassTypes.catchThrowable(shouldRaiseThrowable);
  }

  /**
   * Entry point to check that an exception of type T is thrown by a given {@code throwingCallable}
   * which allows to chain assertions on the thrown exception.
   * <p>
   * Example:
   * <pre><code class='java'> assertThatExceptionOfType(IOException.class)
   *           .isThrownBy(() -> { throw new IOException("boom!"); })
   *           .withMessage("boom!"); </code></pre>
   *
   * This method is more or less the same of {@link #assertThatThrownBy(ThrowableAssert.ThrowingCallable)} but in a more natural way.
   * @param exceptionType the exception type.
   * @return the created {@link ThrowableTypeAssert}.
   */
  @CheckReturnValue
  public static <T extends Throwable> ThrowableTypeAssert<T> assertThatExceptionOfType(final Class<? extends T> exceptionType) {
    return AssertionsForClassTypes.assertThatExceptionOfType(exceptionType);
  }

  /**
   * Alias for {@link #assertThatExceptionOfType(Class)} for {@link NullPointerException}.
   * 
   * @return the created {@link ThrowableTypeAssert}.
   * 
   * @since 3.7.0
   */
  @CheckReturnValue
  public static ThrowableTypeAssert<NullPointerException> assertThatNullPointerException() {
    return assertThatExceptionOfType(NullPointerException.class);
  }

  /**
   * Alias for {@link #assertThatExceptionOfType(Class)} for {@link IllegalArgumentException}.
   * 
   * @return the created {@link ThrowableTypeAssert}.
   * 
   * @since 3.7.0
   */
  @CheckReturnValue
  public static ThrowableTypeAssert<IllegalArgumentException> assertThatIllegalArgumentException() {
    return assertThatExceptionOfType(IllegalArgumentException.class);
  }

  /**
   * Alias for {@link #assertThatExceptionOfType(Class)} for {@link IOException}.
   * 
   * @return the created {@link ThrowableTypeAssert}.
   * 
   * @since 3.7.0
   */
  @CheckReturnValue
  public static ThrowableTypeAssert<IOException> assertThatIOException() {
    return assertThatExceptionOfType(IOException.class);
  }

  /**
   * Alias for {@link #assertThatExceptionOfType(Class)} for {@link IllegalStateException}.
   * 
   * @return the created {@link ThrowableTypeAssert}.
   * 
   * @since 3.7.0
   */
  @CheckReturnValue
  public static ThrowableTypeAssert<IllegalStateException> assertThatIllegalStateException() {
    return assertThatExceptionOfType(IllegalStateException.class);
  }

  // -------------------------------------------------------------------------------------------------
  // fail methods : not assertions but here to have a single entry point to all AssertJ features.
  // -------------------------------------------------------------------------------------------------

  /**
   * Sets whether we remove elements related to AssertJ from assertion error stack trace.
   *
   * @param removeAssertJRelatedElementsFromStackTrace flag.
   */
  public static void setRemoveAssertJRelatedElementsFromStackTrace(boolean removeAssertJRelatedElementsFromStackTrace) {
    Fail.setRemoveAssertJRelatedElementsFromStackTrace(removeAssertJRelatedElementsFromStackTrace);
  }

  /**
   * Throws an {@link AssertionError} with the given message.
   *
   * @param failureMessage error message.
   * @throws AssertionError with the given message.
   */
  public static void fail(String failureMessage) {
    Fail.fail(failureMessage);
  }

  /**
   * Throws an {@link AssertionError} with the given message built as {@link String#format(String, Object...)}.
   *
   * @param failureMessage error message.
   * @param args Arguments referenced by the format specifiers in the format string.
   * @throws AssertionError with the given built message.
   */
  public static void fail(String failureMessage, Object... args) {
    Fail.fail(failureMessage, args);
  }

  /**
   * Throws an {@link AssertionError} with the given message and with the {@link Throwable} that caused the failure.
   * @param failureMessage the description of the failed assertion. It can be {@code null}.
   * @param realCause cause of the error.
   * @throws AssertionError with the given message and with the {@link Throwable} that caused the failure.
   */
  public static void fail(String failureMessage, Throwable realCause) {
    Fail.fail(failureMessage, realCause);
  }

  /**
   * Throws an {@link AssertionError} with a message explaining that a {@link Throwable} of given class was expected to be thrown
   * but had not been.
   * <p>
   * {@link Assertions#shouldHaveThrown(Class)} can be used as a replacement.
   * <p>
   * @param throwableClass the Throwable class that was expected to be thrown.
   * @throws AssertionError with a message explaining that a {@link Throwable} of given class was expected to be thrown but had
   *           not been.
   *
   */
  public static void failBecauseExceptionWasNotThrown(Class<? extends Throwable> throwableClass) {
    Fail.shouldHaveThrown(throwableClass);
  }

  /**
   * Throws an {@link AssertionError} with a message explaining that a {@link Throwable} of given class was expected to be thrown
   * but had not been.
   * @param throwableClass the Throwable class that was expected to be thrown.
   * @throws AssertionError with a message explaining that a {@link Throwable} of given class was expected to be thrown but had
   *           not been.
   */
  public static void shouldHaveThrown(Class<? extends Throwable> throwableClass) {
    Fail.shouldHaveThrown(throwableClass);
  }

  /**
   * In error messages, sets the threshold when iterable/array formatting will on one line (if their String description
   * is less than this parameter) or it will be formatted with one element per line.
   * <p>
   * The following array will be formatted on one line as its length &lt; 80:
   * <pre><code class='java'> String[] greatBooks = array("A Game of Thrones", "The Lord of the Rings", "Assassin's Apprentice");
   *
   * // formatted as:
   *
   * ["A Game of Thrones", "The Lord of the Rings", "Assassin's Apprentice"]</code></pre>
   * whereas this array is formatted on multiple lines (one element per line)
   *
   * <pre><code class='java'> String[] greatBooks = array("A Game of Thrones", "The Lord of the Rings", "Assassin's Apprentice", "Guards! Guards! (Discworld)");
   *
   * // formatted as:
   *
   * ["A Game of Thrones",
   *  "The Lord of the Rings",
   *  "Assassin's Apprentice",
   *  "Guards! Guards! (Discworld)"]</code></pre>
   *
   * @param maxLengthForSingleLineDescription the maximum length for an iterable/array to be displayed on one line
   */
  public static void setMaxLengthForSingleLineDescription(int maxLengthForSingleLineDescription) {
    StandardRepresentation.setMaxLengthForSingleLineDescription(maxLengthForSingleLineDescription);
  }

  /**
   * In error messages, sets the threshold for how many elements from one iterable/array/map will be included in the
   * in the description.
   *
   * E.q. When this method is called with a value of {@code 3}.
   * <p>
   * The following array will be formatted entirely as it's length is &lt;= 3:
   * <pre><code class='java'> String[] greatBooks = array("A Game of Thrones", "The Lord of the Rings", "Assassin's Apprentice");
   *
   * // formatted as:
   *
   * ["A Game of Thrones", "The Lord of the Rings", "Assassin's Apprentice"]</code></pre>
   *
   * whereas this array is formatted only with it's first 3 elements, followed by {@code ...}:
   * <pre><code class='java'> String[] greatBooks = array("A Game of Thrones", "The Lord of the Rings", "Assassin's Apprentice", "Guards! Guards!");
   *
   * // formatted as:
   *
   * ["A Game of Thrones", "The Lord of the Rings", "Assassin's Apprentice", ...]</code></pre>
   *
   * @param maxElementsForPrinting the maximum elements that would be printed from one iterable/array/map
   * @since 2.6.0 / 3.6.0
   */
  public static void setMaxElementsForPrinting(int maxElementsForPrinting) {
    StandardRepresentation.setMaxElementsForPrinting(maxElementsForPrinting);
  }

  // ------------------------------------------------------------------------------------------------------
  // properties methods : not assertions but here to have a single entry point to all AssertJ features.
  // ------------------------------------------------------------------------------------------------------

  /**
   * Only delegate to {@link Properties#extractProperty(String)} so that Assertions offers a full feature entry point
   * to
   * all AssertJ features (but you can use {@link Properties} if you prefer).
   * <p>
   * Typical usage is to chain <code>extractProperty</code> with <code>from</code> method, see examples below :
   *
   * <pre><code class='java'> // extract simple property values having a java standard type (here String)
   * assertThat(extractProperty(&quot;name&quot;, String.class).from(fellowshipOfTheRing))
   *           .contains(&quot;Boromir&quot;, &quot;Gandalf&quot;, &quot;Frodo&quot;, &quot;Legolas&quot;)
   *           .doesNotContain(&quot;Sauron&quot;, &quot;Elrond&quot;);
   *
   * // extracting property works also with user's types (here Race)
   * assertThat(extractProperty(&quot;race&quot;, String.class).from(fellowshipOfTheRing))
   *           .contains(HOBBIT, ELF).doesNotContain(ORC);
   *
   * // extract nested property on Race
   * assertThat(extractProperty(&quot;race.name&quot;, String.class).from(fellowshipOfTheRing))
   *           .contains(&quot;Hobbit&quot;, &quot;Elf&quot;)
   *           .doesNotContain(&quot;Orc&quot;);</code></pre>
   */
  public static <T> Properties<T> extractProperty(String propertyName, Class<T> propertyType) {
    return Properties.extractProperty(propertyName, propertyType);
  }

  /**
   * Only delegate to {@link Properties#extractProperty(String)} so that Assertions offers a full feature entry point
   * to
   * all AssertJ features (but you can use {@link Properties} if you prefer).
   * <p>
   * Typical usage is to chain <code>extractProperty</code> with <code>from</code> method, see examples below :
   *
   * <pre><code class='java'> // extract simple property values, as no type has been defined the extracted property will be considered as Object
   * // to define the real property type (here String) use extractProperty(&quot;name&quot;, String.class) instead.
   * assertThat(extractProperty(&quot;name&quot;).from(fellowshipOfTheRing))
   *           .contains(&quot;Boromir&quot;, &quot;Gandalf&quot;, &quot;Frodo&quot;, &quot;Legolas&quot;)
   *           .doesNotContain(&quot;Sauron&quot;, &quot;Elrond&quot;);
   *
   * // extracting property works also with user's types (here Race), even though it will be considered as Object
   * // to define the real property type (here String) use extractProperty(&quot;name&quot;, Race.class) instead.
   * assertThat(extractProperty(&quot;race&quot;).from(fellowshipOfTheRing)).contains(HOBBIT, ELF).doesNotContain(ORC);
   *
   * // extract nested property on Race
<<<<<<< HEAD
   * assertThat(extractProperty(&quot;race.name&quot;).from(fellowshipOfTheRing)).contains(&quot;Hobbit&quot;, &quot;Elf&quot;).doesNotContain(&quot;Orc&quot;); </code></pre>
=======
   * assertThat(extractProperty(&quot;race.name&quot;).from(fellowshipOfTheRing)).contains(&quot;Hobbit&quot;,
   * &quot;Elf&quot;).doesNotContain(&quot;Orc&quot;);</code></pre>
   *
   * @param propertyName the name of the property to extract
   * @return the created {@code Properties}.
>>>>>>> 9621390b
   */
  public static Properties<Object> extractProperty(String propertyName) {
    return Properties.extractProperty(propertyName);
  }

  /**
   * Utility method to build nicely a {@link Tuple} when working with {@link IterableAssert#extracting(String...)} or
   * {@link ObjectArrayAssert#extracting(String...)}
   *
   * @param values the values stored in the {@link Tuple}
   * @return the built {@link Tuple}
   */
  public static Tuple tuple(Object... values) {
    return Tuple.tuple(values);
  }

  /**
   * Globally sets whether
   * <code>{@link org.assertj.core.api.AbstractIterableAssert#extracting(String) IterableAssert#extracting(String)}</code>
   * and
   * <code>{@link org.assertj.core.api.AbstractObjectArrayAssert#extracting(String) ObjectArrayAssert#extracting(String)}</code>
   * should be allowed to extract private fields, if not and they try it fails with exception.
   *
   * @param allowExtractingPrivateFields allow private fields extraction. Default {@code true}.
   */
  public static void setAllowExtractingPrivateFields(boolean allowExtractingPrivateFields) {
    FieldSupport.extraction().setAllowUsingPrivateFields(allowExtractingPrivateFields);
  }

  /**
   * Globally sets whether the use of private fields is allowed for comparison.
   * The following (incomplete) list of methods will be impacted by this change :
   * <ul>
   * <li>
   * <code>{@link org.assertj.core.api.AbstractIterableAssert#usingElementComparatorOnFields(java.lang.String...)}</code>
   * </li>
   * <li><code>{@link org.assertj.core.api.AbstractObjectAssert#isEqualToComparingFieldByField(Object)}</code></li>
   * </ul>
   *
   * If the value is <code>false</code> and these methods try to compare private fields, it will fail with an exception.
   *
   * @param allowComparingPrivateFields allow private fields comparison. Default {@code true}.
   */
  public static void setAllowComparingPrivateFields(boolean allowComparingPrivateFields) {
    FieldSupport.comparison().setAllowUsingPrivateFields(allowComparingPrivateFields);
  }

  // ------------------------------------------------------------------------------------------------------
  // Data utility methods : not assertions but here to have a single entry point to all AssertJ features.
  // ------------------------------------------------------------------------------------------------------

  /**
   * Only delegate to {@link MapEntry#entry(Object, Object)} so that Assertions offers a full feature entry point to
   * all
   * AssertJ features (but you can use {@link MapEntry} if you prefer).
   * <p>
   * Typical usage is to call <code>entry</code> in MapAssert <code>contains</code> assertion, see examples below :
<<<<<<< HEAD
   * <p>
   *
=======
   * 
>>>>>>> 9621390b
   * <pre><code class='java'> Map&lt;Ring, TolkienCharacter&gt; ringBearers = ... // init omitted
   *
   * assertThat(ringBearers).contains(entry(oneRing, frodo), entry(nenya, galadriel));</code></pre>
   * @param <K> the type of keys in the map.
   * @param <V> the type of values in the map.
   * @param key the key of the entry to create.
   * @param value the value of the entry to create.
   * @return the created {@code MapEntry}.
   */
  public static <K, V> MapEntry<K, V> entry(K key, V value) {
    return MapEntry.entry(key, value);
  }

  /**
   * Only delegate to {@link Index#atIndex(int)} so that Assertions offers a full feature entry point to all AssertJ
   * features (but you can use {@link Index} if you prefer).
   * <p>
   * Typical usage :
   *
   * <pre><code class='java'> List&lt;Ring&gt; elvesRings = newArrayList(vilya, nenya, narya);
   * assertThat(elvesRings).contains(vilya, atIndex(0)).contains(nenya, atIndex(1)).contains(narya, atIndex(2));</code></pre>
   *
   * @param index the value of the index.
   * @return the created {@code Index}.
   */
  public static Index atIndex(int index) {
    return Index.atIndex(index);
  }

  /**
   * Assertions entry point for double {@link Offset}.
   * <p>
   * Typical usage :
   *
   * <pre><code class='java'> assertThat(8.1).isEqualTo(8.0, offset(0.1));</code></pre>
   * @param value the allowed offset
   * @return the created {@code Offset}.
   */
  public static Offset<Double> offset(Double value) {
    return Offset.offset(value);
  }

  /**
   * Assertions entry point for float {@link Offset}.
   * <p>
   * Typical usage :
   *
   * <pre><code class='java'> assertThat(8.2f).isCloseTo(8.0f, offset(0.2f));</code></pre>
   * @param value the allowed offset
   * @return the created {@code Offset}.
   */
  public static Offset<Float> offset(Float value) {
    return Offset.offset(value);
  }

  /**
   * Alias for {@link #offset(Double)} to use with isCloseTo assertions.
   * <p>
   * Typical usage :
   *
   * <pre><code class='java'> assertThat(8.1).isCloseTo(8.0, within(0.1));</code></pre>
   * @param value the allowed offset
   * @return the created {@code Offset}.
   */
  public static Offset<Double> within(Double value) {
    return Offset.offset(value);
  }

  /**
   * Alias for {@link #offset(Double)} to use with real number assertions.
   * <p>
   * Typical usage :
   * <pre><code class='java'> assertThat(8.1).isEqualTo(8.0, withPrecision(0.1));</code></pre>
   * @param value the required precision
   * @return the created {@code Offset}.
   */
  public static Offset<Double> withPrecision(Double value) {
    return Offset.offset(value);
  }

  /**
   * Alias for {@link #offset(Float)} to use with isCloseTo assertions.
   * <p>
   * Typical usage :
   *
   * <pre><code class='java'> assertThat(8.2f).isCloseTo(8.0f, within(0.2f));</code></pre>
   * @param value the allowed offset
   * @return the created {@code Offset}.
   */
  public static Offset<Float> within(Float value) {
    return Offset.offset(value);
  }

  /**
   * Alias for {@link #offset(Float)} to use with real number assertions.
   * <p>
   * Typical usage :
   * <pre><code class='java'> assertThat(8.2f).isEqualTo(8.0f, withPrecision(0.2f));</code></pre>
   * @param value the required precision
   * @return the created {@code Offset}.
   */
  public static Offset<Float> withPrecision(Float value) {
    return Offset.offset(value);
  }

  /**
   * Assertions entry point for BigDecimal {@link Offset} to use with isCloseTo assertions.
   * <p>
   * Typical usage :
   *
   * <pre><code class='java'> assertThat(BigDecimal.TEN).isCloseTo(new BigDecimal("10.5"), within(BigDecimal.ONE));</code></pre>
   * @param value the allowed offset
   * @return the created {@code Offset}.
   */
  public static Offset<BigDecimal> within(BigDecimal value) {
    return Offset.offset(value);
  }

  /**
   * Assertions entry point for BigInteger {@link Offset} to use with isCloseTo assertions.
   * <p>
   * Typical usage :
   * <pre><code class='java'> assertThat(BigInteger.TEN).isCloseTo(new BigInteger("11"), within(new BigInteger("2")));</code></pre>
   * @since 2.7.0 / 3.7.0
   * @param value the allowed offset
   * @return the created {@code Offset}.
   */
  public static Offset<BigInteger> within(BigInteger value) {
    return Offset.offset(value);
  }

  /**
   * Assertions entry point for Byte {@link Offset} to use with isCloseTo assertions.
   * <p>
   * Typical usage :
   * <pre><code class='java'> assertThat((byte) 10).isCloseTo((byte) 11, within((byte) 1));</code></pre>
   * @param value the allowed offset
   * @return the created {@code Offset}.
   */
  public static Offset<Byte> within(Byte value) {
    return Offset.offset(value);
  }

  /**
   * Assertions entry point for Integer {@link Offset} to use with isCloseTo assertions.
   * <p>
   * Typical usage :
   *
   * <pre><code class='java'> assertThat(10).isCloseTo(11, within(1));</code></pre>
   * @param value the allowed offset
   * @return the created {@code Offset}.
   */
  public static Offset<Integer> within(Integer value) {
    return Offset.offset(value);
  }

  /**
   * Assertions entry point for Short {@link Offset} to use with isCloseTo assertions.
   * <p>
   * Typical usage :
   *
   * <pre><code class='java'> assertThat(10).isCloseTo(11, within(1));</code></pre>
   * @param value the allowed offset
   * @return the created {@code Offset}.
   */
  public static Offset<Short> within(Short value) {
    return Offset.offset(value);
  }

  /**
   * Assertions entry point for Long {@link Offset} to use with isCloseTo assertions.
   * <p>
   * Typical usage :
   *
   * <pre><code class='java'> assertThat(5l).isCloseTo(7l, within(2l));</code></pre>
   * @param value the allowed offset
   * @return the created {@code Offset}.
   */
  public static Offset<Long> within(Long value) {
    return Offset.offset(value);
  }

  /**
   * Assertions entry point for {@link TemporalUnitOffset} with  with less than or equal condition
   * to use with isCloseTo temporal assertions.
   * <p>
   * Typical usage :
   * <pre><code class='java'> LocalTime _07_10 = LocalTime.of(7, 10);
   * LocalTime _07_12 = LocalTime.of(7, 12); 
   * assertThat(_07_10).isCloseTo(_07_12, within(5, ChronoUnit.MINUTES));</code></pre>
   * @since 3.7.0
   */
  public static TemporalUnitOffset within(long value, TemporalUnit unit) {
    return new TemporalUnitWithinOffset(value, unit);
  }

  /**
   * Assertions entry point for Double {@link org.assertj.core.data.Percentage} to use with isCloseTo assertions for
   * percentages.
   * <p>
   * Typical usage :
   *
   * <pre><code class='java'> assertThat(11.0).isCloseTo(10.0, withinPercentage(10.0));</code></pre>
   * @param value the required precision percentage
   * @return the created {@code Percentage}.
   */
  public static Percentage withinPercentage(Double value) {
    return withPercentage(value);
  }

  /**
   * Assertions entry point for Integer {@link org.assertj.core.data.Percentage} to use with isCloseTo assertions for
   * percentages.
   * <p>
   * Typical usage :
   *
   * <pre><code class='java'> assertThat(11).isCloseTo(10, withinPercentage(10));</code></pre>
   * @param value the required precision percentage
   * @return the created {@code Percentage}.
   */
  public static Percentage withinPercentage(Integer value) {
    return withPercentage(value);
  }

  /**
   * Assertions entry point for Long {@link org.assertj.core.data.Percentage} to use with isCloseTo assertions for
   * percentages.
   * <p>
   * Typical usage :
   *
   * <pre><code class='java'> assertThat(11L).isCloseTo(10L, withinPercentage(10L));</code></pre>
   * @param value the required precision percentage
   * @return the created {@code Percentage}.
   */
  public static Percentage withinPercentage(Long value) {
    return withPercentage(value);
  }

  /**
   * Alias for {@link #offset(Double)} to use with isCloseTo assertions.
   * <p>
   * Typical usage :
   * <pre><code class='java'> assertThat(8.1).isCloseTo(8.0, byLessThan(0.1));</code></pre>
   *
   * @return the created {@code Offset}.
   */
  public static Offset<Double> byLessThan(Double value) {
    return Offset.offset(value);
  }

  /**
   * Alias for {@link #offset(Float)} to use with isCloseTo assertions.
   * <p>
   * Typical usage :
   * <pre><code class='java'> assertThat(8.2f).isCloseTo(8.0f, byLessThan(0.2f));</code></pre>
   *
   * @return the created {@code Offset}.
   */
  public static Offset<Float> byLessThan(Float value) {
    return Offset.offset(value);
  }

  /**
   * Assertions entry point for BigDecimal {@link Offset} to use with isCloseTo assertions.
   * <p>
   * Typical usage :
   * <pre><code class='java'> assertThat(BigDecimal.TEN).isCloseTo(new BigDecimal("10.5"), byLessThan(BigDecimal.ONE));</code></pre>
   *
   * @return the created {@code Offset}.
   */
  public static Offset<BigDecimal> byLessThan(BigDecimal value) {
    return Offset.offset(value);
  }

  /**
   * Assertions entry point for BigInteger {@link Offset} to use with isCloseTo assertions.
   * <p>
   * Typical usage :
   * <pre><code class='java'> assertThat(BigInteger.TEN).isCloseTo(new BigInteger("11"), byLessThan(new BigInteger("2")));</code></pre>
   * 
   * @return the created {@code Offset}.
   * @since 2.7.0 / 3.7.0
   */
  public static Offset<BigInteger> byLessThan(BigInteger value) {
    return Offset.offset(value);
  }

  /**
   * Assertions entry point for Byte {@link Offset} to use with isCloseTo assertions.
   * <p>
   * Typical usage :
   * <pre><code class='java'> assertThat((byte) 10).isCloseTo((byte) 11, byLessThan((byte) 1));</code></pre>
   *
   * @return the created {@code Offset}.
   */
  public static Offset<Byte> byLessThan(Byte value) {
    return Offset.offset(value);
  }

  /**
   * Assertions entry point for Integer {@link Offset} to use with isCloseTo assertions.
   * <p>
   * Typical usage :
   * <pre><code class='java'> assertThat(10).isCloseTo(11, byLessThan(1));</code></pre>
   *
   * @return the created {@code Offset}.
   */
  public static Offset<Integer> byLessThan(Integer value) {
    return Offset.offset(value);
  }

  /**
   * Assertions entry point for Short {@link Offset} to use with isCloseTo assertions.
   * <p>
   * Typical usage :
   * <pre><code class='java'> assertThat(10).isCloseTo(11, byLessThan(1));</code></pre>
   *
   * @return the created {@code Offset}.
   */
  public static Offset<Short> byLessThan(Short value) {
    return Offset.offset(value);
  }

  /**
   * Assertions entry point for Long {@link Offset} to use with isCloseTo assertions.
   * <p>
   * Typical usage :
   * <pre><code class='java'> assertThat(5l).isCloseTo(7l, byLessThan(2l));</code></pre>
   *
   * @return the created {@code Offset}.
   */
  public static Offset<Long> byLessThan(Long value) {
    return Offset.offset(value);
  }

  /**
   * Assertions entry point for {@link TemporalUnitOffset} with strict less than condition
   * to use with {@code isCloseTo} temporal assertions.
   * <p>
   * Typical usage :
   * <pre><code class='java'> LocalTime _07_10 = LocalTime.of(7, 10);
   * LocalTime _07_12 = LocalTime.of(7, 12); 
   * assertThat(_07_10).isCloseTo(_07_12, byLessThan(5, ChronoUnit.MINUTES));</code></pre>
   * @since 3.7.0
   */
  public static TemporalUnitOffset byLessThan(long value, TemporalUnit unit) {
    return new TemporalUnitLessThanOffset(value, unit);
  }

  /**
   * A syntax sugar to write fluent assertion using {@link ObjectAssert#returns(Object, Function)}.
   * <p>
   * Example:
   * <pre><code class="java"> Jedi yoda = new Jedi("Yoda", "Green");
   * assertThat(yoda).returns("Yoda", from(Jedi::getName))
   *                 .returns(2.4, from(Jedi::getHeight))
   *                 .returns(150, from(Jedi::getWeight)); </code></pre>
   *
   * @param extractor A function to extract test subject's property
   * @param <F> Type of test subject
   * @param <T> Type of the property under the assertion
   * @return same instance of {@code extractor}
   */
  public static <F, T> Function<F, T> from(Function<F, T> extractor) { return extractor; }

  // ------------------------------------------------------------------------------------------------------
  // Condition methods : not assertions but here to have a single entry point to all AssertJ features.
  // ------------------------------------------------------------------------------------------------------

  /**
   * Creates a new <code>{@link AllOf}</code>
   *
   * @param <T> the type of object the given condition accept.
   * @param conditions the conditions to evaluate.
   * @return the created {@code AnyOf}.
   * @throws NullPointerException if the given array is {@code null}.
   * @throws NullPointerException if any of the elements in the given array is {@code null}.
   */
  @SafeVarargs
  public static <T> Condition<T> allOf(Condition<? super T>... conditions) {
    return AllOf.allOf(conditions);
  }

  /**
   * Creates a new <code>{@link AllOf}</code>
   *
   * @param <T> the type of object the given condition accept.
   * @param conditions the conditions to evaluate.
   * @return the created {@code AnyOf}.
   * @throws NullPointerException if the given iterable is {@code null}.
   * @throws NullPointerException if any of the elements in the given iterable is {@code null}.
   */
  public static <T> Condition<T> allOf(Iterable<? extends Condition<? super T>> conditions) {
    return AllOf.allOf(conditions);
  }

  /**
   * Only delegate to {@link AnyOf#anyOf(Condition...)} so that Assertions offers a full feature entry point to all
   * AssertJ features (but you can use {@link AnyOf} if you prefer).
   * <p>
   * Typical usage (<code>jedi</code> and <code>sith</code> are {@link Condition}) :
<<<<<<< HEAD
   * <p>
   *
=======
   * 
>>>>>>> 9621390b
   * <pre><code class='java'> assertThat(&quot;Vader&quot;).is(anyOf(jedi, sith));</code></pre>
   *
   * @param <T> the type of object the given condition accept.
   * @param conditions the conditions to evaluate.
   * @return the created {@code AnyOf}.
   */
  @SafeVarargs
  public static <T> Condition<T> anyOf(Condition<? super T>... conditions) {
    return AnyOf.anyOf(conditions);
  }

  /**
   * Creates a new <code>{@link AnyOf}</code>
   *
   * @param <T> the type of object the given condition accept.
   * @param conditions the conditions to evaluate.
   * @return the created {@code AnyOf}.
   * @throws NullPointerException if the given iterable is {@code null}.
   * @throws NullPointerException if any of the elements in the given iterable is {@code null}.
   */
  public static <T> Condition<T> anyOf(Iterable<? extends Condition<? super T>> conditions) {
    return AnyOf.anyOf(conditions);
  }

  /**
   * Creates a new <code>{@link DoesNotHave}</code>.
   *
   * @param condition the condition to inverse.
   * @return The Not condition created.
   */
  public static <T> DoesNotHave<T> doesNotHave(Condition<? super T> condition) {
    return DoesNotHave.doesNotHave(condition);
  }

  /**
   * Creates a new <code>{@link Not}</code>.
   *
   * @param condition the condition to inverse.
   * @return The Not condition created.
   */
  public static <T> Not<T> not(Condition<? super T> condition) {
    return Not.not(condition);
  }

  // --------------------------------------------------------------------------------------------------
  // Filter methods : not assertions but here to have a single entry point to all AssertJ features.
  // --------------------------------------------------------------------------------------------------

  /**
   * Only delegate to {@link Filters#filter(Object[])} so that Assertions offers a full feature entry point to all
   * AssertJ features (but you can use {@link Filters} if you prefer).
   * <p>
   * Note that the given array is not modified, the filters are performed on an {@link Iterable} copy of the array.
   * <p>
   * Typical usage with {@link Condition} :
<<<<<<< HEAD
   * <p>
   *
   * <pre><code class='java'> assertThat(filter(players).being(potentialMVP).get()).containsOnly(james, rose);</code></pre>
   * <p>
   * and with filter language based on java bean property :
   * <p>
   *
=======
   * 
   * <pre><code class='java'> assertThat(filter(players).being(potentialMVP).get()).containsOnly(james, rose);</code></pre>
   * <p>
   * and with filter language based on java bean property :
   * 
>>>>>>> 9621390b
   * <pre><code class='java'> assertThat(filter(players).with(&quot;pointsPerGame&quot;).greaterThan(20).and(&quot;assistsPerGame&quot;).greaterThan(7).get())
   *           .containsOnly(james, rose);</code></pre>
   *
   * @param array the array to filter.
   * @return the created <code>{@link Filters}</code>.
   */
  public static <E> Filters<E> filter(E[] array) {
    return Filters.filter(array);
  }

  /**
   * Only delegate to {@link Filters#filter(Object[])} so that Assertions offers a full feature entry point to all
   * AssertJ features (but you can use {@link Filters} if you prefer).
   * <p>
   * Note that the given {@link Iterable} is not modified, the filters are performed on a copy.
   * <p>
   * Typical usage with {@link Condition} :
<<<<<<< HEAD
   * <p>
   *
   * <pre><code class='java'> assertThat(filter(players).being(potentialMVP).get()).containsOnly(james, rose);</code></pre>
   * <p>
   * and with filter language based on java bean property :
   * <p>
   *
=======
   * 
   * <pre><code class='java'> assertThat(filter(players).being(potentialMVP).get()).containsOnly(james, rose);</code></pre>
   * <p>
   * and with filter language based on java bean property :
   * 
>>>>>>> 9621390b
   * <pre><code class='java'> assertThat(filter(players).with(&quot;pointsPerGame&quot;).greaterThan(20).and(&quot;assistsPerGame&quot;).greaterThan(7).get())
   *            .containsOnly(james, rose);</code></pre>
   *
   * @param iterable the {@code Iterable} to filter.
   * @return the created <code>{@link Filters}</code>.
   */
  public static <E> Filters<E> filter(Iterable<E> iterableToFilter) {
    return Filters.filter(iterableToFilter);
  }

  /**
   * Create a {@link FilterOperator} to use in {@link AbstractIterableAssert#filteredOn(String, FilterOperator)
   * filteredOn(String, FilterOperation)} to express a filter keeping all Iterable elements whose property/field
   * value matches one of the given values.
   * <p>
   * As often, an example helps:
   *
   * <pre><code class='java'> Employee yoda   = new Employee(1L, new Name("Yoda"), 800);
   * Employee obiwan = new Employee(2L, new Name("Obiwan"), 800);
   * Employee luke   = new Employee(3L, new Name("Luke", "Skywalker"), 26);
   * Employee noname = new Employee(4L, null, 50);
   *
   * List&lt;Employee&gt; employees = newArrayList(yoda, luke, obiwan, noname);
   *
   * assertThat(employees).filteredOn("age", in(800, 26))
   *                      .containsOnly(yoda, obiwan, luke);</code></pre>
   *
   * @param values values to match (one match is sufficient)
   * @return the created "in" filter
   */
  public static InFilter in(Object... values) {
    return InFilter.in(values);
  }

  /**
   * Create a {@link FilterOperator} to use in {@link AbstractIterableAssert#filteredOn(String, FilterOperator)
   * filteredOn(String, FilterOperation)} to express a filter keeping all Iterable elements whose property/field
   * value matches does not match any of the given values.
   * <p>
   * As often, an example helps:
   *
   * <pre><code class='java'> Employee yoda   = new Employee(1L, new Name("Yoda"), 800);
   * Employee obiwan = new Employee(2L, new Name("Obiwan"), 800);
   * Employee luke   = new Employee(3L, new Name("Luke", "Skywalker"), 26);
   * Employee noname = new Employee(4L, null, 50);
   *
   * List&lt;Employee&gt; employees = newArrayList(yoda, luke, obiwan, noname);
   *
   * assertThat(employees).filteredOn("age", notIn(800, 50))
   *                      .containsOnly(luke);</code></pre>
   *
   * @param valuesNotToMatch values not to match (none of the values must match)
   * @return the created "not in" filter
   */
  public static NotInFilter notIn(Object... valuesNotToMatch) {
    return NotInFilter.notIn(valuesNotToMatch);
  }

  /**
   * Create a {@link FilterOperator} to use in {@link AbstractIterableAssert#filteredOn(String, FilterOperator)
   * filteredOn(String, FilterOperation)} to express a filter keeping all Iterable elements whose property/field
   * value matches does not match the given value.
   * <p>
   * As often, an example helps:
   *
   * <pre><code class='java'> Employee yoda   = new Employee(1L, new Name("Yoda"), 800);
   * Employee obiwan = new Employee(2L, new Name("Obiwan"), 800);
   * Employee luke   = new Employee(3L, new Name("Luke", "Skywalker"), 26);
   * Employee noname = new Employee(4L, null, 50);
   *
   * List&lt;Employee&gt; employees = newArrayList(yoda, luke, obiwan, noname);
   *
   * assertThat(employees).filteredOn("age", not(800))
   *                      .containsOnly(luke, noname);</code></pre>
   *
   * @param valueNotToMatch the value not to match
   * @return the created "not" filter
   */
  public static NotFilter not(Object valueNotToMatch) {
    return NotFilter.not(valueNotToMatch);
  }

  // --------------------------------------------------------------------------------------------------
  // File methods : not assertions but here to have a single entry point to all AssertJ features.
  // --------------------------------------------------------------------------------------------------

  /**
   * Loads the text content of a file, so that it can be passed to {@link #assertThat(String)}.
   * <p>
   * Note that this will load the entire file in memory; for larger files, there might be a more efficient alternative
   * with {@link #assertThat(File)}.
   * </p>
   *
   * @param file the file.
   * @param charset the character set to use.
   * @return the content of the file.
   * @throws NullPointerException if the given charset is {@code null}.
   * @throws RuntimeIOException if an I/O exception occurs.
   */
  public static String contentOf(File file, Charset charset) {
    return Files.contentOf(file, charset);
  }

  /**
   * Loads the text content of a file, so that it can be passed to {@link #assertThat(String)}.
   * <p>
   * Note that this will load the entire file in memory; for larger files, there might be a more efficient alternative
   * with {@link #assertThat(File)}.
   * </p>
   *
   * @param file the file.
   * @param charsetName the name of the character set to use.
   * @return the content of the file.
   * @throws IllegalArgumentException if the given character set is not supported on this platform.
   * @throws RuntimeIOException if an I/O exception occurs.
   */
  public static String contentOf(File file, String charsetName) {
    return Files.contentOf(file, charsetName);
  }

  /**
   * Loads the text content of a file with the default character set, so that it can be passed to
   * {@link #assertThat(String)}.
   * <p>
   * Note that this will load the entire file in memory; for larger files, there might be a more efficient alternative
   * with {@link #assertThat(File)}.
   * </p>
   *
   * @param file the file.
   * @return the content of the file.
   * @throws RuntimeIOException if an I/O exception occurs.
   */
  public static String contentOf(File file) {
    return Files.contentOf(file, Charset.defaultCharset());
  }

  /**
   * Loads the text content of a file into a list of strings with the default charset, each string corresponding to a
   * line.
   * The line endings are either \n, \r or \r\n.
   *
   * @param file the file.
   * @return the content of the file.
   * @throws NullPointerException if the given charset is {@code null}.
   * @throws RuntimeIOException if an I/O exception occurs.
   */
  public static List<String> linesOf(File file) {
    return Files.linesOf(file, Charset.defaultCharset());
  }

  /**
   * Loads the text content of a file into a list of strings, each string corresponding to a line.
   * The line endings are either \n, \r or \r\n.
   *
   * @param file the file.
   * @param charset the character set to use.
   * @return the content of the file.
   * @throws NullPointerException if the given charset is {@code null}.
   * @throws RuntimeIOException if an I/O exception occurs.
   */
  public static List<String> linesOf(File file, Charset charset) {
    return Files.linesOf(file, charset);
  }

  /**
   * Loads the text content of a file into a list of strings, each string corresponding to a line. The line endings are
   * either \n, \r or \r\n.
   *
   * @param file the file.
   * @param charsetName the name of the character set to use.
   * @return the content of the file.
   * @throws NullPointerException if the given charset is {@code null}.
   * @throws RuntimeIOException if an I/O exception occurs.
   */
  public static List<String> linesOf(File file, String charsetName) {
    return Files.linesOf(file, charsetName);
  }

  // --------------------------------------------------------------------------------------------------
  // URL/Resource methods : not assertions but here to have a single entry point to all AssertJ features.
  // --------------------------------------------------------------------------------------------------

  /**
   * Loads the text content of a URL, so that it can be passed to {@link #assertThat(String)}.
   * <p>
   * Note that this will load the entire contents in memory.
   * </p>
   *
   * @param url the URL.
   * @param charset the character set to use.
   * @return the content of the URL.
   * @throws NullPointerException if the given charset is {@code null}.
   * @throws RuntimeIOException if an I/O exception occurs.
   */
  public static String contentOf(URL url, Charset charset) {
    return URLs.contentOf(url, charset);
  }

  /**
   * Loads the text content of a URL, so that it can be passed to {@link #assertThat(String)}.
   * <p>
   * Note that this will load the entire contents in memory.
   * </p>
   *
   * @param url the URL.
   * @param charsetName the name of the character set to use.
   * @return the content of the URL.
   * @throws IllegalArgumentException if the given character set is not supported on this platform.
   * @throws RuntimeIOException if an I/O exception occurs.
   */
  public static String contentOf(URL url, String charsetName) {
    return URLs.contentOf(url, charsetName);
  }

  /**
   * Loads the text content of a URL with the default character set, so that it can be passed to
   * {@link #assertThat(String)}.
   * <p>
   * Note that this will load the entire file in memory; for larger files.
   * </p>
   *
   * @param url the URL.
   * @return the content of the file.
   * @throws RuntimeIOException if an I/O exception occurs.
   */
  public static String contentOf(URL url) {
    return URLs.contentOf(url, Charset.defaultCharset());
  }

  /**
   * Loads the text content of a URL into a list of strings with the default charset, each string corresponding to a
   * line.
   * The line endings are either \n, \r or \r\n.
   *
   * @param url the URL.
   * @return the content of the file.
   * @throws NullPointerException if the given charset is {@code null}.
   * @throws RuntimeIOException if an I/O exception occurs.
   */
  public static List<String> linesOf(URL url) {
    return URLs.linesOf(url, Charset.defaultCharset());
  }

  /**
   * Loads the text content of a URL into a list of strings, each string corresponding to a line.
   * The line endings are either \n, \r or \r\n.
   *
   * @param url the URL.
   * @param charset the character set to use.
   * @return the content of the file.
   * @throws NullPointerException if the given charset is {@code null}.
   * @throws RuntimeIOException if an I/O exception occurs.
   */
  public static List<String> linesOf(URL url, Charset charset) {
    return URLs.linesOf(url, charset);
  }

  /**
   * Loads the text content of a URL into a list of strings, each string corresponding to a line. The line endings are
   * either \n, \r or \r\n.
   *
   * @param url the URL.
   * @param charsetName the name of the character set to use.
   * @return the content of the file.
   * @throws NullPointerException if the given charset is {@code null}.
   * @throws RuntimeIOException if an I/O exception occurs.
   */
  public static List<String> linesOf(URL url, String charsetName) {
    return URLs.linesOf(url, charsetName);
  }

  // --------------------------------------------------------------------------------------------------
  // Date formatting methods : not assertions but here to have a single entry point to all AssertJ features.
  // --------------------------------------------------------------------------------------------------

  /**
   * Instead of using default strict date/time parsing, it is possible to use lenient parsing mode for default date
   * formats parser to interpret inputs that do not precisely match supported date formats (lenient parsing).
   * <p>
   * With strict parsing, inputs must match exactly date/time format.
   *
   * <p>
   * Example:
   * </p>
   *
   * <pre><code class='java'> final Date date = Dates.parse("2001-02-03");
   * final Date dateTime = parseDatetime("2001-02-03T04:05:06");
   * final Date dateTimeWithMs = parseDatetimeWithMs("2001-02-03T04:05:06.700");
   *
   * Assertions.setLenientDateParsing(true);
   *
   * // assertions will pass
   * assertThat(date).isEqualTo("2001-01-34");
   * assertThat(date).isEqualTo("2001-02-02T24:00:00");
   * assertThat(date).isEqualTo("2001-02-04T-24:00:00.000");
   * assertThat(dateTime).isEqualTo("2001-02-03T04:05:05.1000");
   * assertThat(dateTime).isEqualTo("2001-02-03T04:04:66");
   * assertThat(dateTimeWithMs).isEqualTo("2001-02-03T04:05:07.-300");
   *
   * // assertions will fail
   * assertThat(date).hasSameTimeAs("2001-02-04"); // different date
   * assertThat(dateTime).hasSameTimeAs("2001-02-03 04:05:06"); // leniency does not help here</code></pre>
   *
   * To revert to default strict date parsing, call {@code setLenientDateParsing(false)}.
   *
   * @param value whether lenient parsing mode should be enabled or not
   */
  public static void setLenientDateParsing(boolean value) {
    AbstractDateAssert.setLenientDateParsing(value);
  }

  /**
   * Add the given date format to the ones used to parse date String in String based Date assertions like
   * {@link org.assertj.core.api.AbstractDateAssert#isEqualTo(String)}.
   * <p>
   * User date formats are used before default ones in the order they have been registered (first registered, first
   * used).
   * <p>
   * AssertJ is gonna use any date formats registered with one of these methods :
   * <ul>
   * <li>{@link org.assertj.core.api.AbstractDateAssert#withDateFormat(String)}</li>
   * <li>{@link org.assertj.core.api.AbstractDateAssert#withDateFormat(java.text.DateFormat)}</li>
   * <li>{@link #registerCustomDateFormat(java.text.DateFormat)}</li>
   * <li>{@link #registerCustomDateFormat(String)}</li>
   * </ul>
   * <p>
   * Beware that AssertJ will use the newly registered format for <b>all remaining Date assertions in the test suite</b>
   * <p>
   * To revert to default formats only, call {@link #useDefaultDateFormatsOnly()} or
   * {@link org.assertj.core.api.AbstractDateAssert#withDefaultDateFormatsOnly()}.
   * <p>
   * Code examples:
   *
   * <pre><code class='java'> Date date = ... // set to 2003 April the 26th
   * assertThat(date).isEqualTo("2003-04-26");
   *
   * try {
   *   // date with a custom format : failure since the default formats don't match.
   *   assertThat(date).isEqualTo("2003/04/26");
   * } catch (AssertionError e) {
   *   assertThat(e).hasMessage("Failed to parse 2003/04/26 with any of these date formats: " +
   *                            "[yyyy-MM-dd'T'HH:mm:ss.SSS, yyyy-MM-dd'T'HH:mm:ss, yyyy-MM-dd]");
   * }
   *
   * // registering a custom date format to make the assertion pass
   * registerCustomDateFormat(new SimpleDateFormat("yyyy/MM/dd")); // registerCustomDateFormat("yyyy/MM/dd") would work to.
   * assertThat(date).isEqualTo("2003/04/26");
   *
   * // the default formats are still available and should work
   * assertThat(date).isEqualTo("2003-04-26");</code></pre>
   *
   * @param userCustomDateFormat the new Date format used for String based Date assertions.
   */
  public static void registerCustomDateFormat(DateFormat userCustomDateFormat) {
    AbstractDateAssert.registerCustomDateFormat(userCustomDateFormat);
  }

  /**
   * Add the given date format to the ones used to parse date String in String based Date assertions like
   * {@link org.assertj.core.api.AbstractDateAssert#isEqualTo(String)}.
   * <p>
   * User date formats are used before default ones in the order they have been registered (first registered, first
   * used).
   * <p>
   * AssertJ is gonna use any date formats registered with one of these methods :
   * <ul>
   * <li>{@link org.assertj.core.api.AbstractDateAssert#withDateFormat(String)}</li>
   * <li>{@link org.assertj.core.api.AbstractDateAssert#withDateFormat(java.text.DateFormat)}</li>
   * <li>{@link #registerCustomDateFormat(java.text.DateFormat)}</li>
   * <li>{@link #registerCustomDateFormat(String)}</li>
   * </ul>
   * <p>
   * Beware that AssertJ will use the newly registered format for <b>all remaining Date assertions in the test suite</b>.
   * <p>
   * To revert to default formats only, call {@link #useDefaultDateFormatsOnly()} or
   * {@link org.assertj.core.api.AbstractDateAssert#withDefaultDateFormatsOnly()}.
   * <p>
   * Code examples:
   *
   * <pre><code class='java'> Date date = ... // set to 2003 April the 26th
   * assertThat(date).isEqualTo("2003-04-26");
   *
   * try {
   *   // date with a custom format : failure since the default formats don't match.
   *   assertThat(date).isEqualTo("2003/04/26");
   * } catch (AssertionError e) {
   *   assertThat(e).hasMessage("Failed to parse 2003/04/26 with any of these date formats: " +
   *                            "[yyyy-MM-dd'T'HH:mm:ss.SSS, yyyy-MM-dd'T'HH:mm:ss, yyyy-MM-dd]");
   * }
   *
   * // registering a custom date format to make the assertion pass
   * registerCustomDateFormat("yyyy/MM/dd");
   * assertThat(date).isEqualTo("2003/04/26");
   *
   * // the default formats are still available and should work
   * assertThat(date).isEqualTo("2003-04-26");</code></pre>
   *
   * @param userCustomDateFormatPattern the new Date format pattern used for String based Date assertions.
   */
  public static void registerCustomDateFormat(String userCustomDateFormatPattern) {
    AbstractDateAssert.registerCustomDateFormat(userCustomDateFormatPattern);
  }

  /**
   * Remove all registered custom date formats =&gt; use only the defaults date formats to parse string as date.
   * <p>
   * Beware that the default formats are expressed in the current local timezone.
   * <p>
   * Defaults date format are:
   * <ul>
   * <li><code>yyyy-MM-dd'T'HH:mm:ss.SSS</code></li>
   * <li><code>yyyy-MM-dd HH:mm:ss.SSS</code> (for {@link Timestamp} String representation support)</li>
   * <li><code>yyyy-MM-dd'T'HH:mm:ss</code></li>
   * <li><code>yyyy-MM-dd</code></li>
   * </ul>
   * <p>
   * Example of valid string date representations:
   * <ul>
   * <li><code>2003-04-26T03:01:02.999</code></li>
   * <li><code>2003-04-26 03:01:02.999</code></li>
   * <li><code>2003-04-26T13:01:02</code></li>
   * <li><code>2003-04-26</code></li>
   * </ul>
   */
  public static void useDefaultDateFormatsOnly() {
    AbstractDateAssert.useDefaultDateFormatsOnly();
  }

  /**
   * Delegates the creation of the {@link Assert} to the {@link AssertProvider#assertThat()} of the given component.
   *
   * <p>
   * Read the comments on {@link AssertProvider} for an example of its usage.
   * </p>
   *
   * @param component
   *          the component that creates its own assert
   * @return the associated {@link Assert} of the given component
   */
  public static <T> T assertThat(final AssertProvider<T> component) {
    return AssertionsForInterfaceTypes.assertThat(component);
  }

  /**
   * Creates a new instance of <code>{@link CharSequenceAssert}</code>.
   *
   * @param actual the actual value.
   * @return the created assertion object.
   */
  @CheckReturnValue
  public static AbstractCharSequenceAssert<?, ? extends CharSequence> assertThat(CharSequence actual) {
    return AssertionsForInterfaceTypes.assertThat(actual);
  }

  /**
   * Creates a new instance of <code>{@link IterableAssert}</code>.
   *
   * @param actual the actual value.
   * @return the created assertion object.
   */
  @CheckReturnValue
  public static <ELEMENT> IterableAssert<ELEMENT> assertThat(Iterable<? extends ELEMENT> actual) {
    return new IterableAssert<>(actual);
  }

  /**
   * Creates a new instance of <code>{@link IterableAssert}</code>.
   * <p>
   * <b>Be aware that calls to most methods on returned IterableAssert will consume Iterator so it won't be possible to
   * iterate over it again.</b> Calling multiple methods on returned IterableAssert is safe as Iterator's elements are
   * cached by IterableAssert first time Iterator is consumed.
   *
   * @param actual the actual value.
   * @return the created assertion object.
   */
  @CheckReturnValue
  public static <ELEMENT> IterableAssert<ELEMENT> assertThat(Iterator<? extends ELEMENT> actual) {
    return AssertionsForInterfaceTypes.assertThat(actual);
  }

  /**
   * Creates a new instance of <code>{@link ListAssert}</code>.
   *
   * @param actual the actual value.
   * @return the created assertion object.
   */
  @CheckReturnValue
  public static <ELEMENT> ListAssert<ELEMENT> assertThat(List<? extends ELEMENT> actual) {
    return AssertionsForInterfaceTypes.assertThat(actual);
  }

  /**
   * Creates a new instance of <code>{@link ListAssert}</code> from the given {@link BaseStream}.
   * <p>
   * <b>Be aware that to create the returned {@link ListAssert} the given the {@link BaseStream} is consumed so it won't be
   * possible to use it again.</b> Calling multiple methods on the returned {@link ListAssert} is safe as it only
   * interacts with the {@link List} built from the {@link BaseStream}.
   *
   * <p>This method accepts {@link java.util.stream.Stream} and primitive stream variants
   * {@link java.util.stream.IntStream}, {@link java.util.stream.LongStream} and {@link java.util.stream.DoubleStream}.
   *
   * @param actual the actual {@link BaseStream} value.
   * @return the created assertion object.
   */
  @CheckReturnValue
  public static <ELEMENT, STREAM extends BaseStream<ELEMENT, STREAM>> AbstractListAssert<?, List<? extends ELEMENT>, ELEMENT, ObjectAssert<ELEMENT>> assertThat(BaseStream<? extends ELEMENT, STREAM> actual) {
    return AssertionsForInterfaceTypes.assertThat(actual);
  }

  /**
   * Creates a new instance of {@link PathAssert}
   *
   * @param actual the path to test
   * @return the created assertion object
   */
  @CheckReturnValue
  public static AbstractPathAssert<?> assertThat(Path actual) {
    return AssertionsForInterfaceTypes.assertThat(actual);
  }

  /**
   * Creates a new instance of <code>{@link MapAssert}</code>.
   * <p>
   * Returned type is {@link MapAssert} as it overrides method to annotate them with {@link SafeVarargs} avoiding
   * annoying warnings.
   *
   * @param actual the actual value.
   * @return the created assertion object.
   */
  @CheckReturnValue
  public static <K, V> MapAssert<K, V> assertThat(Map<K, V> actual) {
    return AssertionsForInterfaceTypes.assertThat(actual);
  }

  /**
   * Creates a new instance of <code>{@link GenericComparableAssert}</code> with
   * standard comparison semantics.
   *
   * @param actual the actual value.
   * @return the created assertion object.
   */
  @CheckReturnValue
  public static <T extends Comparable<? super T>> AbstractComparableAssert<?, T> assertThat(T actual) {
    return AssertionsForInterfaceTypes.assertThat(actual);
  }

  /**
   * Returns the given assertion. This method improves code readability by surrounding the given assertion with
   * <code>assertThat</code>.
   * <p>
   * Consider for example the following MyButton and MyButtonAssert classes:
   * <pre><code class='java'> public class MyButton extends JButton {
   *
   *   private boolean blinking;
   *
   *   public boolean isBlinking() { return this.blinking; }
   *
   *   public void setBlinking(boolean blink) { this.blinking = blink; }
   *
   * }
   *
   * private static class MyButtonAssert implements AssertDelegateTarget {
   *
   *   private MyButton button;
   *   MyButtonAssert(MyButton button) { this.button = button; }
   *
   *   void isBlinking() {
   *     // standard assertion from core Assertions.assertThat
   *     assertThat(button.isBlinking()).isTrue();
   *   }
   *
   *   void isNotBlinking() {
   *     // standard assertion from core Assertions.assertThat
   *     assertThat(button.isBlinking()).isFalse();
   *   }
   * }</code></pre>
   *
   * As MyButtonAssert implements AssertDelegateTarget, you can use <code>assertThat(buttonAssert).isBlinking();</code>
   * instead of <code>buttonAssert.isBlinking();</code> to have easier to read assertions:
   * <pre><code class='java'> {@literal @}Test
   * public void AssertDelegateTarget_example() {
   *
   *   MyButton button = new MyButton();
   *   MyButtonAssert buttonAssert = new MyButtonAssert(button);
   *
   *   // you can encapsulate MyButtonAssert assertions methods within assertThat
   *   assertThat(buttonAssert).isNotBlinking(); // same as : buttonAssert.isNotBlinking();
   *
   *   button.setBlinking(true);
   *
   *   assertThat(buttonAssert).isBlinking(); // same as : buttonAssert.isBlinking();
   * }</code></pre>
   *
   * @param <T> the generic type of the user-defined assert.
   * @param assertion the assertion to return.
   * @return the given assertion.
   */
  @CheckReturnValue
  public static <T extends AssertDelegateTarget> T assertThat(T assertion) {
    return assertion;
  }

  /**
   * Register a {@link Representation} that will be used in all following assertions.
   * <p>
   * {@link Representation} are used to format types in assertions error messages.
   * <p>
   * Example :
   * <pre><code class='java'> private class Example {}
   *
   * private class CustomRepresentation extends StandardRepresentation {
   *
   *   // override needed to hook specific formatting
   *   {@literal @}Override
   *   public String toStringOf(Object o) {
   *     if (o instanceof Example) return "Example";
   *     // fallback to default formatting.
   *     return super.toStringOf(o);
   *   }
   *
   *   // change String representation
   *   {@literal @}Override
   *   protected String toStringOf(String s) {
   *     return "$" + s + "$";
   *   }
   * }
   *
   * Assertions.useRepresentation(new CustomRepresentation());
   *
   * // this assertion fails ...
   * assertThat(new Example()).isNull();
   * // ... with error :
   * // "expected:&lt;[null]&gt; but was:&lt;[Example]&gt;"
   *
   * // this one fails ...
   * assertThat("foo").startsWith("bar");
   * // ... with error :
   * // Expecting:
   * //   &lt;$foo$&gt;
   * // to start with:
   * //   &lt;$bar$&gt;</code></pre>
   *
   * @since 2.5.0 / 3.5.0
   */
  public static void useRepresentation(Representation customRepresentation) {
    AbstractAssert.setCustomRepresentation(customRepresentation);
  }

  /**
   * Assertions error messages uses a {@link Representation} to format the different types involved, using this method
   * you can control the formatting of a given type by providing a specific formatter.
   *
   *
   * <p>
   * Registering a formatter makes it available for all AssertJ {@link Representation}:
   * <ul>
   * <li>{@link StandardRepresentation}</li>
   * <li>{@link UnicodeRepresentation}</li>
   * <li>{@link HexadecimalRepresentation}</li>
   * <li>{@link BinaryRepresentation}</li>
   * </ul>
   * <p>
   * Example :
   * <pre><code class='java'> // without specific formatter
   * assertThat(STANDARD_REPRESENTATION.toStringOf(123L)).isEqualTo("123L");
   *
   * // register a formatter for Long
   * Assertions.registerFormatterForType(Long.class, value -> "$" + value + "$");
   *
   * // now Long will be formatted between in $$ in error message.
   * assertThat(STANDARD_REPRESENTATION.toStringOf(longNumber)).isEqualTo("$123$");
   *
   * // fails with error : expected:<$456$> but was:<$123$>
   * assertThat(123L).isEqualTo(456L);</code></pre>
   *
   * @param type
   * @param formatter
   *
   * @since 3.5.0
   */
  public static <T> void registerFormatterForType(Class<T> type, Function<T, String> formatter) {
    StandardRepresentation.registerFormatterForType(type, formatter);
  }

  /**
   * Fallback to use {@link StandardRepresentation} to revert the effect of calling {@link #useRepresentation(Representation)}.
   *
   * @since 2.5.0 / 3.5.0
   */
  public static void useDefaultRepresentation() {
    StandardRepresentation.removeAllRegisteredFormatters();
    AbstractAssert.setCustomRepresentation(STANDARD_REPRESENTATION);
  }

  /**
   * Creates a new <code>{@link Assertions}</code>.
   */
  protected Assertions() {}

}<|MERGE_RESOLUTION|>--- conflicted
+++ resolved
@@ -769,14 +769,8 @@
   }
 
   /**
-<<<<<<< HEAD
-   * Creates a new instance of <code>{@link StringAssert}</code>.
-   *
-   * @param actual the actual value.
-   * @return the created assertion object.
-=======
    * Delegates the creation of the {@link Assert} to the {@link AssertProvider#assertThat()} of the given component.
-   * 
+   *
    * <p>
    * Read the comments on {@link AssertProvider} for an example of its usage.
    * </p>
@@ -784,7 +778,6 @@
    * @param component
    *          the component that creates its own assert
    * @return the associated {@link Assert} of the given component
->>>>>>> 9621390b
    */
   @CheckReturnValue
   public static AbstractCharSequenceAssert<?, String> assertThat(String actual) {
@@ -1385,15 +1378,10 @@
    * assertThat(extractProperty(&quot;race&quot;).from(fellowshipOfTheRing)).contains(HOBBIT, ELF).doesNotContain(ORC);
    *
    * // extract nested property on Race
-<<<<<<< HEAD
    * assertThat(extractProperty(&quot;race.name&quot;).from(fellowshipOfTheRing)).contains(&quot;Hobbit&quot;, &quot;Elf&quot;).doesNotContain(&quot;Orc&quot;); </code></pre>
-=======
-   * assertThat(extractProperty(&quot;race.name&quot;).from(fellowshipOfTheRing)).contains(&quot;Hobbit&quot;,
-   * &quot;Elf&quot;).doesNotContain(&quot;Orc&quot;);</code></pre>
    *
    * @param propertyName the name of the property to extract
    * @return the created {@code Properties}.
->>>>>>> 9621390b
    */
   public static Properties<Object> extractProperty(String propertyName) {
     return Properties.extractProperty(propertyName);
@@ -1451,12 +1439,7 @@
    * AssertJ features (but you can use {@link MapEntry} if you prefer).
    * <p>
    * Typical usage is to call <code>entry</code> in MapAssert <code>contains</code> assertion, see examples below :
-<<<<<<< HEAD
-   * <p>
-   *
-=======
-   * 
->>>>>>> 9621390b
+   *
    * <pre><code class='java'> Map&lt;Ring, TolkienCharacter&gt; ringBearers = ... // init omitted
    *
    * assertThat(ringBearers).contains(entry(oneRing, frodo), entry(nenya, galadriel));</code></pre>
@@ -1858,12 +1841,7 @@
    * AssertJ features (but you can use {@link AnyOf} if you prefer).
    * <p>
    * Typical usage (<code>jedi</code> and <code>sith</code> are {@link Condition}) :
-<<<<<<< HEAD
-   * <p>
-   *
-=======
-   * 
->>>>>>> 9621390b
+   *
    * <pre><code class='java'> assertThat(&quot;Vader&quot;).is(anyOf(jedi, sith));</code></pre>
    *
    * @param <T> the type of object the given condition accept.
@@ -1919,21 +1897,11 @@
    * Note that the given array is not modified, the filters are performed on an {@link Iterable} copy of the array.
    * <p>
    * Typical usage with {@link Condition} :
-<<<<<<< HEAD
-   * <p>
    *
    * <pre><code class='java'> assertThat(filter(players).being(potentialMVP).get()).containsOnly(james, rose);</code></pre>
    * <p>
    * and with filter language based on java bean property :
-   * <p>
-   *
-=======
-   * 
-   * <pre><code class='java'> assertThat(filter(players).being(potentialMVP).get()).containsOnly(james, rose);</code></pre>
-   * <p>
-   * and with filter language based on java bean property :
-   * 
->>>>>>> 9621390b
+   *
    * <pre><code class='java'> assertThat(filter(players).with(&quot;pointsPerGame&quot;).greaterThan(20).and(&quot;assistsPerGame&quot;).greaterThan(7).get())
    *           .containsOnly(james, rose);</code></pre>
    *
@@ -1951,21 +1919,11 @@
    * Note that the given {@link Iterable} is not modified, the filters are performed on a copy.
    * <p>
    * Typical usage with {@link Condition} :
-<<<<<<< HEAD
-   * <p>
    *
    * <pre><code class='java'> assertThat(filter(players).being(potentialMVP).get()).containsOnly(james, rose);</code></pre>
    * <p>
    * and with filter language based on java bean property :
-   * <p>
-   *
-=======
-   * 
-   * <pre><code class='java'> assertThat(filter(players).being(potentialMVP).get()).containsOnly(james, rose);</code></pre>
-   * <p>
-   * and with filter language based on java bean property :
-   * 
->>>>>>> 9621390b
+   *
    * <pre><code class='java'> assertThat(filter(players).with(&quot;pointsPerGame&quot;).greaterThan(20).and(&quot;assistsPerGame&quot;).greaterThan(7).get())
    *            .containsOnly(james, rose);</code></pre>
    *
