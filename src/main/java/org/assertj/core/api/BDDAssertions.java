--- conflicted
+++ resolved
@@ -243,11 +243,7 @@
    * @return the created assertion object.
    */
   public static <T> AbstractIterableAssert<?, Iterable<? extends T>, T, ObjectAssert<T>> then(Iterable<? extends T> actual) {
-<<<<<<< HEAD
-    return new IterableAssert<>(actual);
-=======
-    return assertThat(actual);
->>>>>>> 806f450c
+    return assertThat(actual);
   }
 
   /**
@@ -260,9 +256,6 @@
    * @return the created assertion object.
    */
   public static <T> AbstractIterableAssert<?, Iterable<? extends T>, T, ObjectAssert<T>> then(Iterator<? extends T> actual) {
-<<<<<<< HEAD
-    return new IterableAssert<>(actual);
-=======
     return assertThat(actual);
   }
 
@@ -335,7 +328,6 @@
          ClassBasedNavigableIterableAssert<?, ACTUAL, ELEMENT, ELEMENT_ASSERT> then(ACTUAL actual, 
                                                                                           Class<ELEMENT_ASSERT> assertClass) {
     return assertThat(actual, assertClass);
->>>>>>> 806f450c
   }
 
   /**
@@ -527,11 +519,7 @@
    * @return the created assertion object.
    */
   public static <T> AbstractListAssert<?, List<? extends T>, T, ObjectAssert<T>> then(List<? extends T> actual) {
-<<<<<<< HEAD
-    return new ListAssert<>(actual);
-=======
-    return assertThat(actual);
->>>>>>> 806f450c
+    return assertThat(actual);
   }
 
   /**
@@ -758,7 +746,6 @@
    * @param actual the actual value.
    * @return the created assertion object.
    */
-<<<<<<< HEAD
   public static AbstractOffsetDateTimeAssert<?> then(OffsetDateTime actual) {
     return assertThat(actual);
   }
@@ -778,7 +765,5 @@
   /**
    * Creates a new </code>{@link org.assertj.core.api.BDDAssertions}</code>.
    */
-=======
->>>>>>> 806f450c
   protected BDDAssertions() {}
 }