--- conflicted
+++ resolved
@@ -211,48 +211,15 @@
         continue;
       }
 
-<<<<<<< HEAD
-      // Handle all [] types. In order to be equal, the arrays must be the
-      // same length, be of the same type, be in the same order, and all
-      // elements within the array must be deeply equivalent.
-      Class<?> actualFieldClass = actualFieldValue.getClass();
-      if (actualFieldClass.isArray()) {
-        if (!compareArrays(actualFieldValue, expectedFieldValue, currentPath, toCompare, visited)) {
-          differences.add(new ComparisonDifference(currentPath, actualFieldValue, expectedFieldValue));
-          continue;
-        }
-        continue;
-      }
-
-      // Special handle SortedSets because they are fast to compare
-      // because their elements must be in the same order to be equivalent Sets.
-      if (actualFieldValue instanceof SortedSet && !recursiveComparisonConfiguration.shouldIgnoreCollectionOrder(dualValue)) {
-        if (!compareOrderedCollection((Collection<?>) actualFieldValue, (Collection<?>) expectedFieldValue, currentPath,
-                                      toCompare, visited)) {
-          differences.add(new ComparisonDifference(currentPath, actualFieldValue, expectedFieldValue));
-          continue;
-        }
-        continue;
-      }
-
-      // Check List, as element order matters this comparison is faster than using unordered comparison.
-      if (actualFieldValue instanceof List && !recursiveComparisonConfiguration.shouldIgnoreCollectionOrder(dualValue)) {
-        if (!compareOrderedCollection((Collection<?>) actualFieldValue, (Collection<?>) expectedFieldValue, currentPath,
-                                      toCompare, visited)) {
-          differences.add(new ComparisonDifference(currentPath, actualFieldValue, expectedFieldValue));
-          continue;
-        }
-=======
       // we compare ordered collections specifically as to be matching, each pair of elements at a given index must match.
       // concretely we compare: (col1[0] vs col2[0]), (col1[1] vs col2[1])...(col1[n] vs col2[n])
-      if (dualValue.isExpectedFieldAnOrderedCollection()) {
+      if (dualValue.isExpectedFieldAnOrderedCollection() && !recursiveComparisonConfiguration.shouldIgnoreCollectionOrder(dualValue)) {
         compareOrderedCollections(dualValue, comparisonState);
         continue;
       }
 
       if (dualValue.isExpectedFieldAnIterable()) {
         compareIterables(dualValue, comparisonState);
->>>>>>> f3297484
         continue;
       }
 
