--- conflicted
+++ resolved
@@ -31,15 +31,12 @@
 import java.util.HashSet;
 import java.util.Iterator;
 import java.util.List;
-<<<<<<< HEAD
+import java.util.Map;
 import java.util.function.Consumer;
 import java.util.function.Function;
 import java.util.function.Predicate;
 import java.util.stream.Collectors;
 import java.util.stream.Stream;
-=======
-import java.util.Map;
->>>>>>> 0988c941
 
 import org.assertj.core.api.filter.FilterOperator;
 import org.assertj.core.api.filter.Filters;
@@ -141,54 +138,54 @@
   }
 
   /**
-   * Verifies that the unique element of the {@link Iterable} satifies the given assertions expressed as a {@link Consumer}, 
-   * if it does not, only the first error is reported, use {@link SoftAssertions} to get all the errors. 
+   * Verifies that the unique element of the {@link Iterable} satifies the given assertions expressed as a {@link Consumer},
+   * if it does not, only the first error is reported, use {@link SoftAssertions} to get all the errors.
    * <p>
    * Example:
-   * <pre><code class='java'> List&lt;Jedi&gt; jedis = asList(new Jedi("Yoda", "red")); 
-   *     
+   * <pre><code class='java'> List&lt;Jedi&gt; jedis = asList(new Jedi("Yoda", "red"));
+   *
    * // assertions will pass
-   * 
+   *
    * assertThat(jedis).hasOnlyOneElementSatisfying(yoda -> assertThat(yoda.getName()).startsWith("Y"));
-   * 
+   *
    * assertThat(jedis).hasOnlyOneElementSatisfying(yoda -> {
    *   assertThat(yoda.getName()).isEqualTo("Yoda");
    *   assertThat(yoda.getLightSaberColor()).isEqualTo("red");
    * });
-   * 
+   *
    * // assertions will fail
-   * 
+   *
    * assertThat(jedis).hasOnlyOneElementSatisfying(yoda -> assertThat(yoda.getName()).startsWith("Vad"));
-   * 
-   * // fail as one the assertions is not satisfied  
+   *
+   * // fail as one the assertions is not satisfied
    * assertThat(jedis).hasOnlyOneElementSatisfying(yoda -> {
    *   assertThat(yoda.getName()).isEqualTo("Yoda");
    *   assertThat(yoda.getLightSaberColor()).isEqualTo("purple");
    * });
-   * 
-   * // fail but only report the first error 
+   *
+   * // fail but only report the first error
    * assertThat(jedis).hasOnlyOneElementSatisfying(yoda -> {
    *   assertThat(yoda.getName()).isEqualTo("Luke");
    *   assertThat(yoda.getLightSaberColor()).isEqualTo("green");
    * });
-   * 
-   * // fail and reports the errors thanks to Soft assertions 
+   *
+   * // fail and reports the errors thanks to Soft assertions
    * assertThat(jedis).hasOnlyOneElementSatisfying(yoda -> {
    *   SoftAssertions softly = new SoftAssertions();
    *   softly.assertThat(yoda.getName()).isEqualTo("Luke");
    *   softly.assertThat(yoda.getLightSaberColor()).isEqualTo("green");
    *   softly.assertAll();
    * });
-   * 
+   *
    * // even if the assertion is correct, there are too many jedis !
    * jedis.add(new Jedi("Luke", "green"));
    * assertThat(jedis).hasOnlyOneElementSatisfying(yoda -> assertThat(yoda.getName()).startsWith("Yo"));</code></pre>
-   * 
+   *
    * @return {@code this} assertion object.
    * @param elementAssertions the assertions to perform on the unique element.
    * @throws AssertionError if the {@link Iterable} does not have a unique element.
    * @throws AssertionError if the {@link Iterable}'s unique element does not satifies the given assertions.
-   * 
+   *
    * @since 3.5.0
    */
   public void hasOnlyOneElementSatisfying(Consumer<ELEMENT> elementAssertions) {
@@ -915,10 +912,10 @@
    * fellowshipOfTheRing.add(new TolkienCharacter(&quot;Gimli&quot;, 139, DWARF));
    * fellowshipOfTheRing.add(new TolkienCharacter(&quot;Aragorn&quot;, 87, MAN);
    * fellowshipOfTheRing.add(new TolkienCharacter(&quot;Boromir&quot;, 37, MAN));
-   * 
+   *
    * // fellowship has hobbitses, right, my presioussss?
    * assertThat(fellowshipOfTheRing).extracting(TolkienCharacter::getRace).contains(HOBBIT);</code></pre>
-   * 
+   *
    * Note that the order of extracted property/field values is consistent with the iteration order of the Iterable under
    * test, for example if it's a {@link HashSet}, you won't be able to make any assumptions on the extracted values
    * order.
@@ -947,15 +944,15 @@
    * CartoonCharacter pebbles = new CartoonCharacter("Pebbles Flintstone");
    * CartoonCharacter fred = new CartoonCharacter("Fred Flintstone");
    * fred.getChildren().add(pebbles);
-   * 
+   *
    * List&lt;CartoonCharacter&gt; parents = newArrayList(homer, fred);
    * // check children
    * assertThat(parent).flatExtracting(CartoonCharacter::getChildren)
    *                   .containsOnly(bart, lisa, maggie, pebbles);</code></pre>
-   * 
+   *
    * The order of extracted values is consistent with both the order of the collection itself, as well as the extracted
    * collections.
-   * 
+   *
    * @param extractor the object transforming input object to an {@code Iterable} of desired ones
    * @return a new assertion object whose object under test is the list of values extracted
    * @throws NullPointerException if one of the {@code Iterable}'s element is null.
@@ -975,26 +972,26 @@
    * Extract multiple values from each {@code Iterable}'s element according to the given {@code Extractor}s
    * and concatenate/flatten the extracted values in a list that is used as the new object under test.
    * <p>
-   * If extracted values were not flattened, instead of a simple list like (given 2 extractors) : 
+   * If extracted values were not flattened, instead of a simple list like (given 2 extractors) :
    * <pre>element1.value1, element1.value2, element2.value1, element2.value2, ...  </pre>
-   * we would get a list of list like : 
+   * we would get a list of list like :
    * <pre>list(element1.value1, element1.value2), list(element2.value1, element2.value2), ...  </pre>
    * <p>
    * Code example:
    * <pre><code class='java'> // fellowshipOfTheRing is a List&lt;TolkienCharacter&gt;
-   * 
-   * // values are extracted in order and flattened : age1, name1, age2, name2, age3 ...  
-   * assertThat(fellowshipOfTheRing).flatExtracting(TolkienCharacter::getAge, 
+   *
+   * // values are extracted in order and flattened : age1, name1, age2, name2, age3 ...
+   * assertThat(fellowshipOfTheRing).flatExtracting(TolkienCharacter::getAge,
    *                                                TolkienCharacter::getName)
-   *                                .contains(33 ,"Frodo", 
+   *                                .contains(33 ,"Frodo",
    *                                          1000, "Legolas",
    *                                          87, "Aragorn");</code></pre>
-   * 
-   * The resulting extracted values list is ordered by {@code Iterable}'s element first and then extracted values, 
+   *
+   * The resulting extracted values list is ordered by {@code Iterable}'s element first and then extracted values,
    * this is why is in the example that age values come before names.
-   * 
+   *
    * @param extractors all the extractors to apply on each actual {@code Iterable}'s elements
-   * @return a new assertion object whose object under test is a flattened list of all extracted values. 
+   * @return a new assertion object whose object under test is a flattened list of all extracted values.
    */
   @SafeVarargs
   public final ListAssert<Object> flatExtracting(Extractor<? super ELEMENT, ? extends Object>... extractors) {
@@ -1073,7 +1070,7 @@
    * <pre><code class='java'> // Build a list of TolkienCharacter, a TolkienCharacter has a name, and age and a Race (a specific class)
    * // they can be public field or properties, both can be extracted.
    * List&lt;TolkienCharacter&gt; fellowshipOfTheRing = new ArrayList&lt;TolkienCharacter&gt;();
-   * 
+   *
    * fellowshipOfTheRing.add(new TolkienCharacter(&quot;Frodo&quot;, 33, HOBBIT));
    * fellowshipOfTheRing.add(new TolkienCharacter(&quot;Sam&quot;, 38, HOBBIT));
    * fellowshipOfTheRing.add(new TolkienCharacter(&quot;Gandalf&quot;, 2020, MAIA));
@@ -1082,7 +1079,7 @@
    * fellowshipOfTheRing.add(new TolkienCharacter(&quot;Gimli&quot;, 139, DWARF));
    * fellowshipOfTheRing.add(new TolkienCharacter(&quot;Aragorn&quot;, 87, MAN);
    * fellowshipOfTheRing.add(new TolkienCharacter(&quot;Boromir&quot;, 37, MAN));
-   * 
+   *
    * // let's verify 'name', 'age' and Race of some TolkienCharacter in fellowshipOfTheRing :
    * assertThat(fellowshipOfTheRing).extracting(TolkienCharacter::getName,
    *                                            character -> character.getAge(),
@@ -1101,7 +1098,7 @@
    * <p>
    * Note that the order of the extracted tuples list is consistent with the iteration order of the Iterable under test,
    * for example if it's a {@link HashSet}, you won't be able to make any assumptions on the extracted tuples order.
-   * 
+   *
    * @param extractors the extractor functions to extract a value from an element of the Iterable under test.
    * @return a new assertion object whose object under test is the list of Tuples containing the extracted values.
    */
@@ -1123,12 +1120,12 @@
   }
 
   /**
-   * Extract the given property/field values from each {@code Iterable}'s element and 
+   * Extract the given property/field values from each {@code Iterable}'s element and
    * flatten the extracted values in a list that is used as the new object under test.
    * <p>
-   * Given 2 properties, if the extracted values were not flattened, instead having a simple list like : 
+   * Given 2 properties, if the extracted values were not flattened, instead having a simple list like :
    * <pre>element1.value1, element1.value2, element2.value1, element2.value2, ...  </pre>
-   * ... we would get a list of list : 
+   * ... we would get a list of list :
    * <pre>list(element1.value1, element1.value2), list(element2.value1, element2.value2), ...  </pre>
    * <p>
    * Code example:
@@ -1575,9 +1572,9 @@
    * assertThat(fellowshipOfTheRing).filteredOn("race.name", "Man")
    *                                .filteredOn("name", not("Boromir"))
    *                                .containsOnly(aragorn);</code></pre>
-   * 
+   *
    * If you need more complex filter, use {@link #filteredOn(Predicate)} or {@link #filteredOn(Condition)}.
-   * 
+   *
    * @param propertyOrFieldName the name of the property or field to read
    * @param expectedValue the value to compare element's property or field with
    * @return a new assertion object with the filtered iterable under test
@@ -1624,7 +1621,7 @@
    * elements.
    * <p>
    * If you need more complex filter, use {@link #filteredOn(Predicate)} or {@link #filteredOn(Condition)}.
-   * 
+   *
    * @param propertyOrFieldName the name of the property or field to read
    * @return a new assertion object with the filtered iterable under test
    * @throws IntrospectionError if the given propertyOrFieldName can't be found in one of the iterable elements.
@@ -1691,9 +1688,9 @@
    * assertThat(fellowshipOfTheRing).filteredOn("race.name", "Man")
    *                                .filteredOn("name", not("Boromir"))
    *                                .containsOnly(aragorn);</code></pre>
-   * 
+   *
    * If you need more complex filter, use {@link #filteredOn(Predicate)} or {@link #filteredOn(Condition)}.
-   * 
+   *
    * @param propertyOrFieldName the name of the property or field to read
    * @param filterOperator the filter operator to apply
    * @return a new assertion object with the filtered iterable under test
@@ -1934,16 +1931,16 @@
    * Filter the iterable under test keeping only elements matching the given {@link Predicate}.
    * <p>
    * Example : check old employees whose age > 100:
-   * 
+   *
    * <pre><code class='java'> Employee yoda   = new Employee(1L, new Name("Yoda"), 800);
    * Employee obiwan = new Employee(2L, new Name("Obiwan"), 800);
    * Employee luke   = new Employee(3L, new Name("Luke", "Skywalker"), 26);
-   * 
+   *
    * List&lt;Employee&gt; employees = newArrayList(yoda, luke, obiwan);
-   * 
+   *
    * assertThat(employees).filteredOn(employee -> employee.getAge() > 100)
    *                      .containsOnly(yoda, obiwan);</code></pre>
-   * 
+   *
    * @param predicate the filter predicate
    * @return a new assertion object with the filtered iterable under test
    * @throws IllegalArgumentException if the given predicate is {@code null}.
@@ -2134,22 +2131,22 @@
   /**
    * Return an {@code Assert} object that allows to perform assertions on the size of the {@link Iterable} under test.
    * <p>
-   * Once this method is called, the object under test is no more the initial {@link Iterable} but its size, 
-   * to perform assertions on the initial {@link Iterable}, call {@link AbstractIterableSizeAssert#returnToIterable()}. 
+   * Once this method is called, the object under test is no more the initial {@link Iterable} but its size,
+   * to perform assertions on the initial {@link Iterable}, call {@link AbstractIterableSizeAssert#returnToIterable()}.
    * <p>
    * Example:
    * <pre><code class='java'> Iterable&lt;Ring&gt; elvesRings = newArrayList(vilya, nenya, narya);
-   * 
+   *
    * // assertion will pass:
-   * assertThat(elvesRings).size().isGreaterThan(1)                
-   *                              .isLessThanOrEqualTo(3)          
-   *                       .returnToIterable().contains(narya)       
+   * assertThat(elvesRings).size().isGreaterThan(1)
+   *                              .isLessThanOrEqualTo(3)
+   *                       .returnToIterable().contains(narya)
    *                                          .doesNotContain(oneRing);
-   * 
+   *
    * // assertion will fail:
    * assertThat(elvesRings).size().isGreaterThan(3);</code></pre>
-   *   
-   * @return AbstractIterableSizeAssert built with the {@code Iterable}'s size. 
+   *
+   * @return AbstractIterableSizeAssert built with the {@code Iterable}'s size.
    * @throws NullPointerException if the given {@code Iterable} is {@code null}.
    */
   @SuppressWarnings({ "rawtypes", "unchecked" })
