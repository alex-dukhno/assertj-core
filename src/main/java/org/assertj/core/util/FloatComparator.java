/**
 * Licensed under the Apache License, Version 2.0 (the "License"); you may not use this file except in compliance with
 * the License. You may obtain a copy of the License at
 *
 * http://www.apache.org/licenses/LICENSE-2.0
 *
 * Unless required by applicable law or agreed to in writing, software distributed under the License is distributed on
 * an "AS IS" BASIS, WITHOUT WARRANTIES OR CONDITIONS OF ANY KIND, either express or implied. See the License for the
 * specific language governing permissions and limitations under the License.
 *
 * Copyright 2012-2017 the original author or authors.
 */
package org.assertj.core.util;

import java.util.Comparator;

public class FloatComparator implements Comparator<Float> {

  private float epsilon;

  public FloatComparator(float epsilon) {
    this.epsilon = epsilon;
  }
  
  public float getEpsilon() {
    return epsilon;
  }

  @Override
  public int compare(Float x, Float y) {
    if (closeEnough(x, y, epsilon)) return 0;
    return x < y ? -1 : 1;
  }

  private boolean closeEnough(Float x, Float y, float epsilon) {
    // x == y handles infinities
    if (x == y) return true;
    if (x == null || y == null) return false;
    return Math.abs(x - y) < epsilon;
  }

  /**
   * handles floating point comparison according to http://floating-point-gui.de/errors/comparison/
   */
  @SuppressWarnings("unused")
  private static boolean complexCloseEnough(float a, float b, float epsilon) {
    final float absA = Math.abs(a);
    final float absB = Math.abs(b);
    final float diff = Math.abs(a - b);

    // shortcut, handles infinities
    if (a == b) return true;
    if (a == 0 || b == 0 || diff < Float.MIN_NORMAL) {
      // a or b is zero or both are extremely close to it
      // relative error is less meaningful here
      return diff < (epsilon * Float.MIN_NORMAL);
    }
    // use relative error
    return diff / Math.min((absA + absB), Float.MAX_VALUE) < epsilon;
  }

  @Override
  public int hashCode() {
    return 31 + Float.floatToIntBits(epsilon);
  }

  @Override
  public boolean equals(Object obj) {
    if (this == obj) return true;
    if (obj == null) return false;
    if (!(obj instanceof FloatComparator)) return false;
    FloatComparator other = (FloatComparator) obj;
<<<<<<< HEAD
    return Float.floatToIntBits(epsilon) == Float.floatToIntBits(other.epsilon);
=======
    return Float.floatToIntBits(epsilon) == Float.floatToIntBits(other.epsilon) ? true : false;
>>>>>>> 3c100d24
  }
}<|MERGE_RESOLUTION|>--- conflicted
+++ resolved
@@ -70,10 +70,6 @@
     if (obj == null) return false;
     if (!(obj instanceof FloatComparator)) return false;
     FloatComparator other = (FloatComparator) obj;
-<<<<<<< HEAD
-    return Float.floatToIntBits(epsilon) == Float.floatToIntBits(other.epsilon);
-=======
     return Float.floatToIntBits(epsilon) == Float.floatToIntBits(other.epsilon) ? true : false;
->>>>>>> 3c100d24
   }
 }