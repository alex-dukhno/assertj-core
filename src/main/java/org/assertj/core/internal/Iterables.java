/**
 * Licensed under the Apache License, Version 2.0 (the "License"); you may not use this file except in compliance with
 * the License. You may obtain a copy of the License at
 *
 * http://www.apache.org/licenses/LICENSE-2.0
 *
 * Unless required by applicable law or agreed to in writing, software distributed under the License is distributed on
 * an "AS IS" BASIS, WITHOUT WARRANTIES OR CONDITIONS OF ANY KIND, either express or implied. See the License for the
 * specific language governing permissions and limitations under the License.
 *
 * Copyright 2012-2016 the original author or authors.
 */
package org.assertj.core.internal;

import static java.util.Arrays.asList;
import static java.util.Objects.requireNonNull;
import static java.util.stream.StreamSupport.stream;
import static org.assertj.core.error.ConditionAndGroupGenericParameterTypeShouldBeTheSame.shouldBeSameGenericBetweenIterableAndCondition;
import static org.assertj.core.error.ElementsShouldBe.elementsShouldBe;
import static org.assertj.core.error.ElementsShouldBeAtLeast.elementsShouldBeAtLeast;
import static org.assertj.core.error.ElementsShouldBeAtMost.elementsShouldBeAtMost;
import static org.assertj.core.error.ElementsShouldBeExactly.elementsShouldBeExactly;
import static org.assertj.core.error.ElementsShouldHave.elementsShouldHave;
import static org.assertj.core.error.ElementsShouldHaveAtLeast.elementsShouldHaveAtLeast;
import static org.assertj.core.error.ElementsShouldHaveAtMost.elementsShouldHaveAtMost;
import static org.assertj.core.error.ElementsShouldHaveExactly.elementsShouldHaveExactly;
import static org.assertj.core.error.ElementsShouldMatch.elementsShouldMatch;
import static org.assertj.core.error.ElementsShouldNotBe.elementsShouldNotBe;
import static org.assertj.core.error.ElementsShouldNotHave.elementsShouldNotHave;
import static org.assertj.core.error.ElementsShouldSatisfy.elementsShouldSatisfy;
import static org.assertj.core.error.NoElementsShouldMatch.noElementsShouldMatch;
import static org.assertj.core.error.ShouldBeEmpty.shouldBeEmpty;
import static org.assertj.core.error.ShouldBeNullOrEmpty.shouldBeNullOrEmpty;
import static org.assertj.core.error.ShouldBeSubsetOf.shouldBeSubsetOf;
import static org.assertj.core.error.ShouldContain.shouldContain;
import static org.assertj.core.error.ShouldContainExactly.elementsDifferAtIndex;
import static org.assertj.core.error.ShouldContainExactly.shouldContainExactly;
import static org.assertj.core.error.ShouldContainExactly.shouldHaveSameSize;
import static org.assertj.core.error.ShouldContainExactlyInAnyOrder.shouldContainExactlyInAnyOrder;
import static org.assertj.core.error.ShouldContainNull.shouldContainNull;
import static org.assertj.core.error.ShouldContainOnly.shouldContainOnly;
import static org.assertj.core.error.ShouldContainSequence.shouldContainSequence;
import static org.assertj.core.error.ShouldContainSubsequence.shouldContainSubsequence;
import static org.assertj.core.error.ShouldContainsOnlyOnce.shouldContainsOnlyOnce;
import static org.assertj.core.error.ShouldEndWith.shouldEndWith;
import static org.assertj.core.error.ShouldNotBeEmpty.shouldNotBeEmpty;
import static org.assertj.core.error.ShouldNotContain.shouldNotContain;
import static org.assertj.core.error.ShouldNotContainNull.shouldNotContainNull;
import static org.assertj.core.error.ShouldNotHaveDuplicates.shouldNotHaveDuplicates;
import static org.assertj.core.error.ShouldStartWith.shouldStartWith;
import static org.assertj.core.internal.Arrays.assertIsArray;
import static org.assertj.core.internal.CommonValidations.checkIsNotNull;
import static org.assertj.core.internal.CommonValidations.checkIsNotNullAndNotEmpty;
import static org.assertj.core.internal.CommonValidations.checkIterableIsNotNull;
import static org.assertj.core.internal.CommonValidations.checkSizes;
import static org.assertj.core.internal.CommonValidations.failIfEmptySinceActualIsNotEmpty;
import static org.assertj.core.internal.CommonValidations.hasSameSizeAsCheck;
import static org.assertj.core.internal.IterableDiff.diff;
import static org.assertj.core.util.IterableUtil.isNullOrEmpty;
import static org.assertj.core.util.IterableUtil.sizeOf;
import static org.assertj.core.util.Lists.newArrayList;

import java.util.Comparator;
import java.util.Iterator;
import java.util.LinkedHashSet;
import java.util.LinkedList;
import java.util.List;
import java.util.Set;
import java.util.function.Consumer;
import java.util.function.Predicate;

import org.assertj.core.api.AssertionInfo;
import org.assertj.core.api.Condition;
import org.assertj.core.util.VisibleForTesting;

/**
 * Reusable assertions for <code>{@link Iterable}</code>s.
 *
 * @author Alex Ruiz
 * @author Yvonne Wang
 * @author Maciej Jaskowski
 * @author Nicolas François
 * @author Joel Costigliola
 */
public class Iterables {

  private static final Iterables INSTANCE = new Iterables();
  private final ComparisonStrategy comparisonStrategy;
  @VisibleForTesting
  Failures failures = Failures.instance();
  @VisibleForTesting
  Conditions conditions = Conditions.instance();
  @VisibleForTesting
  Predicates predicates = Predicates.instance();

  /**
   * Returns the singleton instance of this class based on {@link StandardComparisonStrategy}.
   *
   * @return the singleton instance of this class based on {@link StandardComparisonStrategy}.
   */
  public static Iterables instance() {
    return INSTANCE;
  }

  @VisibleForTesting
  Iterables() {
    this(StandardComparisonStrategy.instance());
  }

  public Iterables(ComparisonStrategy comparisonStrategy) {
    this.comparisonStrategy = comparisonStrategy;
  }

  @VisibleForTesting
  public Comparator<?> getComparator() {
    if (comparisonStrategy instanceof ComparatorBasedComparisonStrategy) {
      return ((ComparatorBasedComparisonStrategy) comparisonStrategy).getComparator();
    }
    return null;
  }

  @VisibleForTesting
  public ComparisonStrategy getComparisonStrategy() {
    return comparisonStrategy;
  }

  /**
   * Asserts that the given <code>{@link Iterable}</code> is {@code null} or empty.
   *
   * @param info contains information about the assertion.
   * @param actual the given {@code Iterable}.
   * @throws AssertionError if the given {@code Iterable} is not {@code null} *and* contains one or more elements.
   */
  public void assertNullOrEmpty(AssertionInfo info, Iterable<?> actual) {
    if (!isNullOrEmpty(actual)) throw failures.failure(info, shouldBeNullOrEmpty(actual));
  }

  /**
   * Asserts that the given {@code Iterable} is empty.
   *
   * @param info contains information about the assertion.
   * @param actual the given {@code Iterable}.
   * @throws AssertionError if the given {@code Iterable} is {@code null}.
   * @throws AssertionError if the given {@code Iterable} is not empty.
   */
  public void assertEmpty(AssertionInfo info, Iterable<?> actual) {
    assertNotNull(info, actual);
    if (!isNullOrEmpty(actual)) throw failures.failure(info, shouldBeEmpty(actual));
  }

  /**
   * Asserts that the given {@code Iterable} is not empty.
   *
   * @param info contains information about the assertion.
   * @param actual the given {@code Iterable}.
   * @throws AssertionError if the given {@code Iterable} is {@code null}.
   * @throws AssertionError if the given {@code Iterable} is empty.
   */
  public void assertNotEmpty(AssertionInfo info, Iterable<?> actual) {
    assertNotNull(info, actual);
    if (isNullOrEmpty(actual)) throw failures.failure(info, shouldNotBeEmpty());
  }

  /**
   * Asserts that the number of elements in the given {@code Iterable} is equal to the expected one.
   *
   * @param info contains information about the assertion.
   * @param actual the given {@code Iterable}.
   * @param expectedSize the expected size of {@code actual}.
   * @throws AssertionError if the given {@code Iterable} is {@code null}.
   * @throws AssertionError if the number of elements in the given {@code Iterable} is different than the expected one.
   */
  public void assertHasSize(AssertionInfo info, Iterable<?> actual, int expectedSize) {
    assertNotNull(info, actual);
    checkSizes(actual, sizeOf(actual), expectedSize, info);
  }

  /**
   * Assert that the actual {@code Iterable} has the same size as the other array.
   *
   * @param info contains information about the assertion.
   * @param actual the given {@code Iterable}.
   * @param other the given array to compare.
   * @throws AssertionError if the actual group is {@code null}.
   * @throws AssertionError if the other group is {@code null}.
   * @throws AssertionError if actual {@code Iterable} and other array don't have the same size.
   */
  public void assertHasSameSizeAs(AssertionInfo info, Iterable<?> actual, Object other) {
    assertNotNull(info, actual);
    assertIsArray(info, other);
    hasSameSizeAsCheck(info, actual, other, sizeOf(actual));
  }

  /**
   * Assert that the actual {@code Iterable} has the same size as the other {@code Iterable}.
   *
   * @param info contains information about the assertion.
   * @param actual the given {@code Iterable}.
   * @param other the given {@code Iterable}.
   * @throws AssertionError if the actual group is {@code null}.
   * @throws AssertionError if the other group is {@code null}.
   * @throws AssertionError if actual and other {@code Iterable} don't have the same size.
   */
  public void assertHasSameSizeAs(AssertionInfo info, Iterable<?> actual, Iterable<?> other) {
    assertNotNull(info, actual);
    hasSameSizeAsCheck(info, actual, other, sizeOf(actual));
  }

  /**
   * Asserts that the given {@code Iterable} contains the given values, in any order.
   *
   * @param info contains information about the assertion.
   * @param actual the given {@code Iterable}.
   * @param values the values that are expected to be in the given {@code Iterable}.
   * @throws NullPointerException if the array of values is {@code null}.
   * @throws IllegalArgumentException if the array of values is empty.
   * @throws AssertionError if the given {@code Iterable} is {@code null}.
   * @throws AssertionError if the given {@code Iterable} does not contain the given values.
   */
  public void assertContains(AssertionInfo info, Iterable<?> actual, Object[] values) {
    if (commonCheckThatIterableAssertionSucceeds(info, actual, values))
      return;
    // check for elements in values that are missing in actual.
    assertIterableContainsGivenValues(actual, values, info);
  }

  private void assertIterableContainsGivenValues(Iterable<?> actual, Object[] values, AssertionInfo info) {
    Set<Object> notFound = new LinkedHashSet<>();
    for (Object value : values) {
      if (!iterableContains(actual, value)) {
        notFound.add(value);
      }
    }
    if (notFound.isEmpty())
      return;
    throw failures.failure(info, shouldContain(actual, values, notFound, comparisonStrategy));
  }

  /**
   * Delegates to {@link ComparisonStrategy#iterableContains(Iterable, Object)}
   */
  private boolean iterableContains(Iterable<?> actual, Object value) {
    return comparisonStrategy.iterableContains(actual, value);
  }

  /**
   * Delegates to {@link ComparisonStrategy#iterablesRemoveFirst(Iterable, Object)}
   */
  private void iterablesRemoveFirst(Iterable<?> actual, Object value) {
    comparisonStrategy.iterablesRemoveFirst(actual, value);
  }

  /**
   * Asserts that the given {@code Iterable} contains only the given values and nothing else, in any order.
   *
   * @param info contains information about the assertion.
   * @param actual the given {@code Iterable}.
   * @param values the values that are expected to be in the given {@code Iterable}.
   * @throws NullPointerException if the array of values is {@code null}.
   * @throws IllegalArgumentException if the array of values is empty.
   * @throws AssertionError if the given {@code Iterable} is {@code null}.
   * @throws AssertionError if the given {@code Iterable} does not contain the given values or if the given
   *           {@code Iterable} contains values that are not in the given array.
   */
  public void assertContainsOnly(AssertionInfo info, Iterable<?> actual, Object[] values) {
    if (commonCheckThatIterableAssertionSucceeds(info, actual, values)) return;

<<<<<<< HEAD
  /**
   * build a Set with that avoid duplicates <b>according to given comparison strategy</b>
   *
   * @param iterable to feed the Set we want to build
   * @return a Set without duplicates <b>according to given comparison strategy</b>
   */
  private List<Object> asListWithoutDuplicatesAccordingToComparisonStrategy(Iterable<?> iterable) {
    if (iterable == null) return null;
    List<Object> list = new ArrayList<>();
    for (Object e : iterable) {
      // only add is not already there
      if (!iterableContains(list, e)) {
        list.add(e);
      }
    }
    return list;
=======
    IterableDiff diff = diff(newArrayList(actual), asList(values), comparisonStrategy);
    if (diff.differencesFound())
      throw failures.failure(info, shouldContainOnly(actual, values,
                                                     diff.missing, diff.unexpected,
                                                     comparisonStrategy));
>>>>>>> 2cdb4b51
  }

  /**
   * Asserts that the given {@code Iterable} contains the given values and only once.
   *
   * @param info contains information about the assertion.
   * @param actual the given {@code Iterable}.
   * @param values the values that are expected to be in the given {@code Iterable}.
   * @throws NullPointerException if the array of values is {@code null}.
   * @throws IllegalArgumentException if the array of values is empty.
   * @throws AssertionError if the given {@code Iterable} is {@code null}.
   * @throws AssertionError if the given {@code Iterable} does not contain the given values or if the given
   *           {@code Iterable} contains values that are not in the given array.
   */
  public void assertContainsOnlyOnce(AssertionInfo info, Iterable<?> actual, Object[] values) {
    if (commonCheckThatIterableAssertionSucceeds(info, actual, values)) return;
    // check for elements in values that are missing in actual.
    Set<Object> notFound = new LinkedHashSet<>();
    Set<Object> notOnlyOnce = new LinkedHashSet<>();
    Iterable<?> actualDuplicates = comparisonStrategy.duplicatesFrom(actual);
    for (Object expectedOnlyOnce : values) {
      if (!iterableContains(actual, expectedOnlyOnce)) {
        notFound.add(expectedOnlyOnce);
      } else if (iterableContains(actualDuplicates, expectedOnlyOnce)) {
        notOnlyOnce.add(expectedOnlyOnce);
      }
    }
    if (!notFound.isEmpty() || !notOnlyOnce.isEmpty())
      throw failures.failure(info, shouldContainsOnlyOnce(actual, values, notFound, notOnlyOnce, comparisonStrategy));
    // assertion succeeded
  }

  /**
   * Verifies that the given <code>{@link Iterable}</code> contains the given sequence of objects, without any other
   * objects between them.
   *
   * @param info contains information about the assertion.
   * @param actual the given {@code Iterable}.
   * @param sequence the sequence of objects to look for.
   * @throws AssertionError if the given {@code Iterable} is {@code null}.
   * @throws NullPointerException if the given sequence is {@code null}.
   * @throws IllegalArgumentException if the given sequence is empty.
   * @throws AssertionError if the given {@code Iterable} does not contain the given sequence of objects.
   */
  public void assertContainsSequence(AssertionInfo info, Iterable<?> actual, Object[] sequence) {
    if (commonCheckThatIterableAssertionSucceeds(info, actual, sequence)) return;
    // check for elements in values that are missing in actual.
    List<?> actualAsList = newArrayList(actual);
    for (int i = 0; i < actualAsList.size(); i++) {
      // look for given sequence in actual starting from current index (i)
      if (containsSequenceAtGivenIndex(actualAsList, sequence, i)) return;
    }
    throw actualDoesNotContainSequence(info, actual, sequence);
  }

  /**
   * Verifies that the given <code>{@link Iterable}</code> contains the given subsequence of objects (possibly with
   * other values between them).
   *
   * @param info contains information about the assertion.
   * @param actual the given {@code Iterable}.
   * @param subsequence the subsequence of objects to look for.
   * @throws AssertionError if the given {@code Iterable} is {@code null}.
   * @throws NullPointerException if the given sequence is {@code null}.
   * @throws IllegalArgumentException if the given subsequence is empty.
   * @throws AssertionError if the given {@code Iterable} does not contain the given subsequence of objects.
   */
  public void assertContainsSubsequence(AssertionInfo info, Iterable<?> actual, Object[] subsequence) {
    if (commonCheckThatIterableAssertionSucceeds(info, actual, subsequence)) return;

    Iterator<?> actualIterator = actual.iterator();
    int subsequenceIndex = 0;
    while (actualIterator.hasNext() && subsequenceIndex < subsequence.length) {
      Object actualNext = actualIterator.next();
      Object subsequenceNext = subsequence[subsequenceIndex];
      if (areEqual(actualNext, subsequenceNext)) subsequenceIndex++;
    }

    if (subsequenceIndex < subsequence.length) throw actualDoesNotContainSubsequence(info, actual, subsequence);
  }

  /**
   * Verifies that the actual <code>Iterable</code> is a subset of values <code>Iterable</code>. <br/>
   * Both actual and given iterable are treated as sets, therefore duplicates on either of them are ignored.
   *
   * @param info contains information about the assertion.
   * @param actual the actual {@code Iterable}.
   * @param values the {@code Iterable} that should contain all actual elements.
   * @throws AssertionError if the actual {@code Iterable} is {@code null}.
   * @throws NullPointerException if the given Iterable is {@code null}.
   * @throws AssertionError if the actual {@code Iterable} is not subset of set <code>{@link Iterable}</code>
   */
  public void assertIsSubsetOf(AssertionInfo info, Iterable<?> actual, Iterable<?> values) {
    assertNotNull(info, actual);
    checkIterableIsNotNull(info, values);
    List<Object> extra = newArrayList();
    for (Object actualElement : actual) {
      if (!iterableContains(values, actualElement)) extra.add(actualElement);
    }
    if (extra.size() > 0) throw failures.failure(info, shouldBeSubsetOf(actual, values, extra, comparisonStrategy));
  }

  /**
   * Return true if actualAsList contains exactly the given sequence at given starting index, false otherwise.
   *
   * @param actualAsList the list to look sequance in
   * @param sequence the sequence to look for
   * @param startingIndex the index of actual list at which we start looking for sequence.
   * @return true if actualAsList contains exactly the given sequence at given starting index, false otherwise.
   */
  private boolean containsSequenceAtGivenIndex(List<?> actualAsList, Object[] sequence, int startingIndex) {
    // check that, starting from given index, actualAsList has enough remaining elements to contain sequence
    if (actualAsList.size() - startingIndex < sequence.length) return false;
    for (int i = 0; i < sequence.length; i++) {
      if (!areEqual(actualAsList.get(startingIndex + i), sequence[i])) return false;
    }
    return true;
  }

  /**
   * Delegates to {@link ComparisonStrategy#areEqual(Object, Object)}
   */
  private boolean areEqual(Object actual, Object other) {
    return comparisonStrategy.areEqual(actual, other);
  }

  private AssertionError actualDoesNotContainSequence(AssertionInfo info, Iterable<?> actual, Object[] sequence) {
    return failures.failure(info, shouldContainSequence(actual, sequence, comparisonStrategy));
  }

  private AssertionError actualDoesNotContainSubsequence(AssertionInfo info, Iterable<?> actual, Object[] subsequence) {
    return failures.failure(info, shouldContainSubsequence(actual, subsequence, comparisonStrategy));
  }

  /**
   * Asserts that the given {@code Iterable} does not contain the given values.
   *
   * @param info contains information about the assertion.
   * @param actual the given {@code Iterable}.
   * @param values the values that are expected not to be in the given {@code Iterable}.
   * @throws NullPointerException if the array of values is {@code null}.
   * @throws IllegalArgumentException if the array of values is empty.
   * @throws AssertionError if the given {@code Iterable} is {@code null}.
   * @throws AssertionError if the given {@code Iterable} contains any of given values.
   */
  public void assertDoesNotContain(AssertionInfo info, Iterable<?> actual, Object[] values) {
    checkIsNotNullAndNotEmpty(values);
    assertNotNull(info, actual);
    Set<Object> found = new LinkedHashSet<>();
    for (Object o : values) {
      if (iterableContains(actual, o)) found.add(o);
    }
    if (!found.isEmpty()) throw failures.failure(info, shouldNotContain(actual, values, found, comparisonStrategy));
  }

  /**
   * Asserts that the given {@code Iterable} does not contain the given values.
   *
   * @param info contains information about the assertion.
   * @param actual the given {@code Iterable}.
   * @param iterable the values that are expected not to be in the given {@code Iterable}.
   * @throws NullPointerException if the array of values is {@code null}.
   * @throws IllegalArgumentException if the array of values is empty.
   * @throws AssertionError if the given {@code Iterable} is {@code null}.
   * @throws AssertionError if the given {@code Iterable} contains any of given values.
   */
  public <T> void assertDoesNotContainAnyElementsOf(AssertionInfo info, Iterable<? extends T> actual,
                                                    Iterable<? extends T> iterable) {
    checkIsNotNullAndNotEmpty(iterable);
    List<T> values = newArrayList(iterable);
    assertDoesNotContain(info, actual, values.toArray());
  }

  /**
   * Asserts that the given {@code Iterable} does not have duplicate values.
   *
   * @param info contains information about the assertion.
   * @param actual the given {@code Iterable}.
   * @throws NullPointerException if the array of values is {@code null}.
   * @throws IllegalArgumentException if the array of values is empty.
   * @throws AssertionError if the given {@code Iterable} is {@code null}.
   * @throws AssertionError if the given {@code Iterable} contains duplicate values.
   */
  public void assertDoesNotHaveDuplicates(AssertionInfo info, Iterable<?> actual) {
    assertNotNull(info, actual);
    Iterable<?> duplicates = comparisonStrategy.duplicatesFrom(actual);
    if (!isNullOrEmpty(duplicates))
      throw failures.failure(info, shouldNotHaveDuplicates(actual, duplicates, comparisonStrategy));
  }

  /**
   * Verifies that the given {@code Iterable} starts with the given sequence of objects, without any other objects
   * between them. Similar to <code>{@link #assertContainsSequence(AssertionInfo, Iterable, Object[])}</code>, but it
   * also verifies that the first element in the sequence is also the first element of the given {@code Iterable}.
   *
   * @param info contains information about the assertion.
   * @param actual the given {@code Iterable}.
   * @param sequence the sequence of objects to look for.
   * @throws NullPointerException if the given argument is {@code null}.
   * @throws IllegalArgumentException if the given argument is an empty array.
   * @throws AssertionError if the given {@code Iterable} is {@code null}.
   * @throws AssertionError if the given {@code Iterable} does not start with the given sequence of objects.
   */
  public void assertStartsWith(AssertionInfo info, Iterable<?> actual, Object[] sequence) {
    if (commonCheckThatIterableAssertionSucceeds(info, actual, sequence)) return;
    int i = 0;
    for (Object actualCurrentElement : actual) {
      if (i >= sequence.length) break;
      if (areEqual(actualCurrentElement, sequence[i++])) continue;
      throw actualDoesNotStartWithSequence(info, actual, sequence);
    }
    if (sequence.length > i) {
      // sequence has more elements than actual
      throw actualDoesNotStartWithSequence(info, actual, sequence);
    }
  }

  private AssertionError actualDoesNotStartWithSequence(AssertionInfo info, Iterable<?> actual, Object[] sequence) {
    return failures.failure(info, shouldStartWith(actual, sequence, comparisonStrategy));
  }

  /**
   * Verifies that the given {@code Iterable} ends with the given sequence of objects, without any other objects between
   * them. Similar to <code>{@link #assertContainsSequence(AssertionInfo, Iterable, Object[])}</code>, but it also
   * verifies that the last element in the sequence is also the last element of the given {@code Iterable}.
   *
   * @param info contains information about the assertion.
   * @param actual the given {@code Iterable}.
   * @param sequence the sequence of objects to look for.
   * @throws NullPointerException if the given argument is {@code null}.
   * @throws IllegalArgumentException if the given argument is an empty array.
   * @throws AssertionError if the given {@code Iterable} is {@code null}.
   * @throws AssertionError if the given {@code Iterable} does not end with the given sequence of objects.
   */
  public void assertEndsWith(AssertionInfo info, Iterable<?> actual, Object[] sequence) {
    if (commonCheckThatIterableAssertionSucceeds(info, actual, sequence)) return;

    int sizeOfActual = sizeOf(actual);
    if (sizeOfActual < sequence.length) throw actualDoesNotEndWithSequence(info, actual, sequence);

    int start = sizeOfActual - sequence.length;
    int sequenceIndex = 0, indexOfActual = 0;
    for (Object actualElement : actual) {
      if (indexOfActual++ < start) continue;
      if (areEqual(actualElement, sequence[sequenceIndex++])) continue;
      throw actualDoesNotEndWithSequence(info, actual, sequence);
    }
  }

  private boolean commonCheckThatIterableAssertionSucceeds(AssertionInfo info, Iterable<?> actual, Object[] sequence) {
    checkIsNotNull(sequence);
    assertNotNull(info, actual);
    // if both actual and values are empty, then assertion passes.
    if (!actual.iterator().hasNext() && sequence.length == 0) return true;
    failIfEmptySinceActualIsNotEmpty(sequence);
    return false;
  }

  /**
   * Asserts that the given {@code Iterable} contains at least a null element.
   *
   * @param info contains information about the assertion.
   * @param actual the given {@code Iterable}.
   * @throws AssertionError if the given {@code Iterable} is {@code null}.
   * @throws AssertionError if the given {@code Iterable} does not contain at least a null element.
   */
  public void assertContainsNull(AssertionInfo info, Iterable<?> actual) {
    assertNotNull(info, actual);
    if (!iterableContains(actual, null)) throw failures.failure(info, shouldContainNull(actual));
  }

  /**
   * Asserts that the given {@code Iterable} does not contain null elements.
   *
   * @param info contains information about the assertion.
   * @param actual the given {@code Iterable}.
   * @throws AssertionError if the given {@code Iterable} is {@code null}.
   * @throws AssertionError if the given {@code Iterable} contains a null element.
   */
  public void assertDoesNotContainNull(AssertionInfo info, Iterable<?> actual) {
    assertNotNull(info, actual);
    if (iterableContains(actual, null)) throw failures.failure(info, shouldNotContainNull(actual));
  }

  /**
   * Assert that each element of given {@code Iterable} satisfies the given condition.
   *
   * @param info contains information about the assertion.
   * @param actual the given {@code Iterable}.
   * @param condition the given {@code Condition}.
   * @throws NullPointerException if the given condition is {@code null}.
   * @throws AssertionError if an element cannot be cast to T.
   * @throws AssertionError if one or more elements do not satisfy the given condition.
   */
  public <T> void assertAre(AssertionInfo info, Iterable<? extends T> actual, Condition<? super T> condition) {
    assertNotNull(info, actual);
    conditions.assertIsNotNull(condition);
    try {
      List<T> notSatisfiesCondition = notSatisfyingCondition(actual, condition);
      if (!notSatisfiesCondition.isEmpty())
        throw failures.failure(info, elementsShouldBe(actual, notSatisfiesCondition, condition));
    } catch (ClassCastException e) {
      throw failures.failure(info, shouldBeSameGenericBetweenIterableAndCondition(actual, condition));
    }
  }

  /**
   * Assert that each element of given {@code Iterable} not satisfies the given condition.
   *
   * @param info contains information about the assertion.
   * @param actual the given {@code Iterable}.
   * @param condition the given {@code Condition}.
   * @throws NullPointerException if the given condition is {@code null}.
   * @throws AssertionError if an element cannot be cast to E.
   * @throws AssertionError if one or more elements satisfy the given condition.
   */
  public <E> void assertAreNot(AssertionInfo info, Iterable<? extends E> actual, Condition<? super E> condition) {
    assertNotNull(info, actual);
    conditions.assertIsNotNull(condition);
    try {
      List<E> satisfiesCondition = satisfiesCondition(actual, condition);
      if (!satisfiesCondition.isEmpty())
        throw failures.failure(info, elementsShouldNotBe(actual, satisfiesCondition, condition));
    } catch (ClassCastException e) {
      throw failures.failure(info, shouldBeSameGenericBetweenIterableAndCondition(actual, condition));
    }
  }

  /**
   * Assert that each element of given {@code Iterable} satisfies the given condition.
   *
   * @param info contains information about the assertion.
   * @param actual the given {@code Iterable}.
   * @param condition the given {@code Condition}.
   * @throws NullPointerException if the given condition is {@code null}.
   * @throws AssertionError if an element cannot be cast to E.
   * @throws AssertionError if one or more elements do not satisfy the given condition.
   */
  public <E> void assertHave(AssertionInfo info, Iterable<? extends E> actual, Condition<? super E> condition) {
    assertNotNull(info, actual);
    conditions.assertIsNotNull(condition);
    try {
      List<E> notSatisfiesCondition = notSatisfyingCondition(actual, condition);
      if (!notSatisfiesCondition.isEmpty())
        throw failures.failure(info, elementsShouldHave(actual, notSatisfiesCondition, condition));
    } catch (ClassCastException e) {
      throw failures.failure(info, shouldBeSameGenericBetweenIterableAndCondition(actual, condition));
    }
  }

  /**
   * Assert that each element of given {@code Iterable} not satisfies the given condition.
   *
   * @param info contains information about the assertion.
   * @param actual the given {@code Iterable}.
   * @param condition the given {@code Condition}.
   * @throws NullPointerException if the given condition is {@code null}.
   * @throws AssertionError if an element cannot be cast to E.
   * @throws AssertionError if one or more elements satisfy the given condition.
   */
  public <E> void assertDoNotHave(AssertionInfo info, Iterable<? extends E> actual, Condition<? super E> condition) {
    assertNotNull(info, actual);
    conditions.assertIsNotNull(condition);
    try {
      List<E> satisfiesCondition = satisfiesCondition(actual, condition);
      if (!satisfiesCondition.isEmpty())
        throw failures.failure(info, elementsShouldNotHave(actual, satisfiesCondition, condition));
    } catch (ClassCastException e) {
      throw failures.failure(info, shouldBeSameGenericBetweenIterableAndCondition(actual, condition));
    }
  }

  /**
   * Assert that there is <b>at least</b> <i>n</i> elements in the actual {@code Iterable} satisfying the given
   * condition.
   *
   * @param info contains information about the assertion.
   * @param actual the given {@code Iterable}.
   * @param times the minimum number of times the condition should be verified.
   * @param condition the given {@code Condition}.
   * @throws NullPointerException if the given condition is {@code null}.
   * @throws AssertionError if an element cannot be cast to E.
   * @throws AssertionError if the number of elements satisfying the given condition is &lt; n.
   */
  public <E> void assertAreAtLeast(AssertionInfo info, Iterable<? extends E> actual, int times,
                                   Condition<? super E> condition) {
    assertNotNull(info, actual);
    conditions.assertIsNotNull(condition);
    try {
      if (!conditionIsSatisfiedAtLeastNTimes(actual, times, condition))
        throw failures.failure(info, elementsShouldBeAtLeast(actual, times, condition));
    } catch (ClassCastException e) {
      throw failures.failure(info, shouldBeSameGenericBetweenIterableAndCondition(actual, condition));
    }
  }

  private <E> boolean conditionIsSatisfiedAtLeastNTimes(Iterable<? extends E> actual, int n,
                                                        Condition<? super E> condition) {
    List<E> satisfiesCondition = satisfiesCondition(actual, condition);
    return satisfiesCondition.size() >= n;
  }

  /**
   * Assert that there is <b>at most</b> <i>n</i> elements in the actual {@code Iterable} satisfying the given
   * condition.
   *
   * @param info contains information about the assertion.
   * @param actual the given {@code Iterable}.
   * @param n the number of times the condition should be at most verified.
   * @param condition the given {@code Condition}.
   * @throws NullPointerException if the given condition is {@code null}.
   * @throws AssertionError if an element cannot be cast to E.
   * @throws AssertionError if the number of elements satisfying the given condition is &gt; n.
   */
  public <E> void assertAreAtMost(AssertionInfo info, Iterable<? extends E> actual, int n,
                                  Condition<? super E> condition) {
    assertNotNull(info, actual);
    conditions.assertIsNotNull(condition);
    try {
      if (!conditionIsSatisfiedAtMostNTimes(actual, condition, n))
        throw failures.failure(info, elementsShouldBeAtMost(actual, n, condition));
    } catch (ClassCastException e) {
      throw failures.failure(info, shouldBeSameGenericBetweenIterableAndCondition(actual, condition));
    }
  }

  private <E> boolean conditionIsSatisfiedAtMostNTimes(Iterable<? extends E> actual, Condition<? super E> condition,
                                                       int n) {
    List<E> satisfiesCondition = satisfiesCondition(actual, condition);
    return satisfiesCondition.size() <= n;
  }

  /**
   * Verifies that there is <b>exactly</b> <i>n</i> elements in the actual {@code Iterable} satisfying the given
   * condition.
   *
   * @param info contains information about the assertion.
   * @param actual the given {@code Iterable}.
   * @param times the exact number of times the condition should be verified.
   * @param condition the given {@code Condition}.
   * @throws NullPointerException if the given condition is {@code null}.
   * @throws AssertionError if an element cannot be cast to E.
   * @throws AssertionError if the number of elements satisfying the given condition is &ne; n.
   */
  public <E> void assertAreExactly(AssertionInfo info, Iterable<? extends E> actual, int times,
                                   Condition<? super E> condition) {
    assertNotNull(info, actual);
    conditions.assertIsNotNull(condition);
    try {
      if (!conditionIsSatisfiedNTimes(actual, condition, times))
        throw failures.failure(info, elementsShouldBeExactly(actual, times, condition));
    } catch (ClassCastException e) {
      throw failures.failure(info, shouldBeSameGenericBetweenIterableAndCondition(actual, condition));
    }
  }

  private <E> boolean conditionIsSatisfiedNTimes(Iterable<? extends E> actual, Condition<? super E> condition,
                                                 int times) {
    List<E> satisfiesCondition = satisfiesCondition(actual, condition);
    return satisfiesCondition.size() == times;
  }

  /**
   * An alias method of {@link #assertAreAtLeast(AssertionInfo, Iterable, int, Condition)} to provide a richer fluent
   * api (same logic, only error message differs).
   */
  public <E> void assertHaveAtLeast(AssertionInfo info, Iterable<? extends E> actual, int times,
                                    Condition<? super E> condition) {
    assertNotNull(info, actual);
    conditions.assertIsNotNull(condition);
    try {
      if (!conditionIsSatisfiedAtLeastNTimes(actual, times, condition))
        throw failures.failure(info, elementsShouldHaveAtLeast(actual, times, condition));
    } catch (ClassCastException e) {
      throw failures.failure(info, shouldBeSameGenericBetweenIterableAndCondition(actual, condition));
    }
  }

  /**
   * An alias method of {@link #assertAreAtMost(AssertionInfo, Iterable, int, Condition)} to provide a richer fluent api
   * (same logic, only error message differs).
   */
  public <E> void assertHaveAtMost(AssertionInfo info, Iterable<? extends E> actual, int times,
                                   Condition<? super E> condition) {
    assertNotNull(info, actual);
    conditions.assertIsNotNull(condition);
    try {
      if (!conditionIsSatisfiedAtMostNTimes(actual, condition, times))
        throw failures.failure(info, elementsShouldHaveAtMost(actual, times, condition));
    } catch (ClassCastException e) {
      throw failures.failure(info, shouldBeSameGenericBetweenIterableAndCondition(actual, condition));
    }
  }

  /**
   * An alias method of {@link #assertAreExactly(AssertionInfo, Iterable, int, Condition)} to provide a richer fluent
   * api (same logic, only error message differs).
   */
  public <E> void assertHaveExactly(AssertionInfo info, Iterable<? extends E> actual, int times,
                                    Condition<? super E> condition) {
    assertNotNull(info, actual);
    conditions.assertIsNotNull(condition);
    try {
      if (!conditionIsSatisfiedNTimes(actual, condition, times))
        throw failures.failure(info, elementsShouldHaveExactly(actual, times, condition));
    } catch (ClassCastException e) {
      throw failures.failure(info, shouldBeSameGenericBetweenIterableAndCondition(actual, condition));
    }
  }

  /**
   * Asserts that the given {@code Iterable} contains all the elements of the other {@code Iterable}, in any order.
   *
   * @param info contains information about the assertion.
   * @param actual the given {@code Iterable}.
   * @param other the other {@code Iterable}.
   * @throws NullPointerException if {@code Iterable} is {@code null}.
   * @throws AssertionError if the given {@code Iterable} is {@code null}.
   * @throws AssertionError if the given {@code Iterable} does not contain all the elements of the other
   *           {@code Iterable}, in any order.
   */
  public void assertContainsAll(AssertionInfo info, Iterable<?> actual, Iterable<?> other) {
    if (other == null) throw iterableToLookForIsNull();
    assertNotNull(info, actual);
    Object[] values = newArrayList(other).toArray();
    assertIterableContainsGivenValues(actual, values, info);
  }

  /**
   * Asserts that the given {@code Iterable} contains exactly the given values and nothing else, <b>in order</b>.
   *
   * @param info contains information about the assertion.
   * @param actual the given {@code Iterable}.
   * @param values the values that are expected to be in the given {@code Iterable} in order.
   * @throws NullPointerException if the array of values is {@code null}.
   * @throws AssertionError if the given {@code Iterable} is {@code null}.
   * @throws AssertionError if the given {@code Iterable} does not contain the given values or if the given
   *           {@code Iterable} contains values that are not in the given array, in order.
   */
  public void assertContainsExactly(AssertionInfo info, Iterable<?> actual, Object[] values) {
    checkIsNotNull(values);
    assertNotNull(info, actual);
    int actualSize = sizeOf(actual);
    if (values.length != actualSize)
      throw failures.failure(info, shouldHaveSameSize(actual, values, actualSize, values.length, comparisonStrategy));
    assertHasSameSizeAs(info, actual, values); // include check that actual is not null

    List<Object> actualAsList = newArrayList(actual);
    IterableDiff diff = diff(actualAsList, asList(values), comparisonStrategy);
    if (!diff.differencesFound()) {
      // actual and values have the same elements but are they in the same order ?
      int i = 0;
      for (Object elementFromActual : actual) {
        if (!areEqual(elementFromActual, values[i])) {
          throw failures.failure(info, elementsDifferAtIndex(elementFromActual, values[i], i, comparisonStrategy));
        }
        i++;
      }
      return;
    }
    throw failures.failure(info,
                           shouldContainExactly(actual, values, diff.missing, diff.unexpected, comparisonStrategy));
  }

  public <E> void assertAllSatisfy(AssertionInfo info, Iterable<? extends E> actual, Consumer<? super E> requirements) {
    assertNotNull(info, actual);
    requireNonNull(requirements, "The Consumer<T> expressing the assertions requirements must not be null");
    stream(actual.spliterator(), false).forEach(e -> {
      try {
        requirements.accept(e);
      } catch (AssertionError ex) {
        throw failures.failure(info, elementsShouldSatisfy(actual, e, ex.getMessage()));
      }
    });
  }

  public <E> void assertAllMatch(AssertionInfo info, Iterable<? extends E> actual, Predicate<? super E> predicate) {
    assertNotNull(info, actual);
    predicates.assertIsNotNull(predicate);
    stream(actual.spliterator(), false).filter(predicate.negate())
                                       .findFirst()
                                       .ifPresent(e -> {
                                         throw failures.failure(info, elementsShouldMatch(actual, e, predicate));
                                       });
  }

  public <E> void assertNoneMatch(AssertionInfo info, Iterable<? extends E> actual, Predicate<? super E> predicate) {
    assertNotNull(info, actual);
    predicates.assertIsNotNull(predicate);
    stream(actual.spliterator(), false).filter(predicate)
                                       .findFirst()
                                       .ifPresent(e -> {
                                         throw failures.failure(info, noElementsShouldMatch(actual, e));
                                       });
  }

  public void assertContainsExactlyInAnyOrder(AssertionInfo info, Iterable<?> actual, Object[] values) {
    checkIsNotNull(values);
    assertNotNull(info, actual);
    List<Object> notExpected = newArrayList(actual);
    List<Object> notFound = newArrayList(values);

    for (Object value : values) {
      if (iterableContains(notExpected, value)) {
        iterablesRemoveFirst(notExpected, value);
        iterablesRemoveFirst(notFound, value);
      }
    }

<<<<<<< HEAD
    if (notExpected.isEmpty() && notFound.isEmpty()) return;
=======
    if (notExpected.isEmpty() && notFound.isEmpty()) {
      return;
    }
>>>>>>> 2cdb4b51

    throw failures.failure(info,
                           shouldContainExactlyInAnyOrder(actual, values, notFound, notExpected, comparisonStrategy));
  }

  void assertNotNull(AssertionInfo info, Iterable<?> actual) {
    Objects.instance().assertNotNull(info, actual);
  }

  private AssertionError actualDoesNotEndWithSequence(AssertionInfo info, Iterable<?> actual, Object[] sequence) {
    return failures.failure(info, shouldEndWith(actual, sequence, comparisonStrategy));
  }

  private <E> List<E> notSatisfyingCondition(Iterable<? extends E> actual, Condition<? super E> condition) {
    List<E> notSatisfiesCondition = new LinkedList<>();
    for (E o : actual) {
      if (!condition.matches(o)) notSatisfiesCondition.add(o);
    }
    return notSatisfiesCondition;
  }

  private <E> List<E> satisfiesCondition(Iterable<? extends E> actual, Condition<? super E> condition) {
    List<E> satisfiesCondition = new LinkedList<>();
    for (E o : actual) {
      if (condition.matches(o)) satisfiesCondition.add(o);
    }
    return satisfiesCondition;
  }

  static public NullPointerException iterableToLookForIsNull() {
    return new NullPointerException("The iterable to look for should not be null");
  }

  static public IllegalArgumentException iterableToLookForIsEmpty() {
    return new IllegalArgumentException("The iterable to look for should not be empty");
  }

}<|MERGE_RESOLUTION|>--- conflicted
+++ resolved
@@ -265,30 +265,11 @@
   public void assertContainsOnly(AssertionInfo info, Iterable<?> actual, Object[] values) {
     if (commonCheckThatIterableAssertionSucceeds(info, actual, values)) return;
 
-<<<<<<< HEAD
-  /**
-   * build a Set with that avoid duplicates <b>according to given comparison strategy</b>
-   *
-   * @param iterable to feed the Set we want to build
-   * @return a Set without duplicates <b>according to given comparison strategy</b>
-   */
-  private List<Object> asListWithoutDuplicatesAccordingToComparisonStrategy(Iterable<?> iterable) {
-    if (iterable == null) return null;
-    List<Object> list = new ArrayList<>();
-    for (Object e : iterable) {
-      // only add is not already there
-      if (!iterableContains(list, e)) {
-        list.add(e);
-      }
-    }
-    return list;
-=======
     IterableDiff diff = diff(newArrayList(actual), asList(values), comparisonStrategy);
     if (diff.differencesFound())
       throw failures.failure(info, shouldContainOnly(actual, values,
                                                      diff.missing, diff.unexpected,
                                                      comparisonStrategy));
->>>>>>> 2cdb4b51
   }
 
   /**
@@ -898,13 +879,7 @@
       }
     }
 
-<<<<<<< HEAD
     if (notExpected.isEmpty() && notFound.isEmpty()) return;
-=======
-    if (notExpected.isEmpty() && notFound.isEmpty()) {
-      return;
-    }
->>>>>>> 2cdb4b51
 
     throw failures.failure(info,
                            shouldContainExactlyInAnyOrder(actual, values, notFound, notExpected, comparisonStrategy));
