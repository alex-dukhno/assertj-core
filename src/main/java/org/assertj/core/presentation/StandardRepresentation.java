/**
 * Licensed under the Apache License, Version 2.0 (the "License"); you may not use this file except in compliance with
 * the License. You may obtain a copy of the License at
 *
 * http://www.apache.org/licenses/LICENSE-2.0
 *
 * Unless required by applicable law or agreed to in writing, software distributed under the License is distributed on
 * an "AS IS" BASIS, WITHOUT WARRANTIES OR CONDITIONS OF ANY KIND, either express or implied. See the License for the
 * specific language governing permissions and limitations under the License.
 *
 * Copyright 2012-2017 the original author or authors.
 */
package org.assertj.core.presentation;

import static java.lang.Integer.toHexString;
import static java.lang.reflect.Array.getLength;
import static org.assertj.core.util.Arrays.isArray;
import static org.assertj.core.util.Arrays.isArrayTypePrimitive;
import static org.assertj.core.util.Arrays.isObjectArray;
import static org.assertj.core.util.Preconditions.checkArgument;
import static org.assertj.core.util.Strings.concat;
import static org.assertj.core.util.Strings.quote;

import java.io.File;
import java.lang.reflect.Array;
import java.lang.reflect.Method;
import java.text.SimpleDateFormat;
import java.util.Calendar;
import java.util.Collection;
import java.util.Comparator;
import java.util.Date;
import java.util.HashMap;
import java.util.HashSet;
import java.util.Iterator;
import java.util.Map;
import java.util.Map.Entry;
import java.util.Set;
import java.util.TreeMap;
import java.util.concurrent.atomic.AtomicBoolean;
import java.util.concurrent.atomic.AtomicInteger;
import java.util.concurrent.atomic.AtomicIntegerFieldUpdater;
import java.util.concurrent.atomic.AtomicLong;
import java.util.concurrent.atomic.AtomicLongFieldUpdater;
import java.util.concurrent.atomic.AtomicMarkableReference;
import java.util.concurrent.atomic.AtomicReference;
import java.util.concurrent.atomic.AtomicReferenceFieldUpdater;
import java.util.concurrent.atomic.AtomicStampedReference;
import java.util.concurrent.CancellationException;
import java.util.concurrent.CompletableFuture;
import java.util.concurrent.CompletionException;
import java.util.function.Function;

import org.assertj.core.data.MapEntry;
import org.assertj.core.groups.Tuple;
import org.assertj.core.util.Arrays;
import org.assertj.core.util.Compatibility;
import org.assertj.core.util.DateUtil;

/**
 * Standard java object representation.
 * 
 * @author Mariusz Smykula
 */
public class StandardRepresentation implements Representation {

  // can share this as StandardRepresentation has no state
  public static final StandardRepresentation STANDARD_REPRESENTATION = new StandardRepresentation();

  private static final String NULL = "null";

  private static final String TUPLE_START = "(";
  private static final String TUPLE_END = ")";

  private static final String DEFAULT_START = "[";
  private static final String DEFAULT_END = "]";

  private static final String DEFAULT_MAX_ELEMENTS_EXCEEDED = "...";

  // 4 spaces indentation : 2 space indentation after new line + '<' + '['
  static final String INDENTATION_AFTER_NEWLINE = "    ";
  // used when formatting iterables to a single line
  static final String INDENTATION_FOR_SINGLE_LINE = " ";

  public static final String ELEMENT_SEPARATOR = ",";
  public static final String ELEMENT_SEPARATOR_WITH_NEWLINE = ELEMENT_SEPARATOR + Compatibility.System.lineSeparator();

  private static int maxLengthForSingleLineDescription = 80;

  private static final Map<Class<?>, Function<?, String>> customFormatterByType = new HashMap<>();

  private static int maxElementsForPrinting = 1000;

  /**
   * It resets the static defaults for the standard representation.
   * <p>
   * The following defaults will be reapplied:
   * <ul>
   *   <li>{@code maxLengthForSingleLineDescription = 80}</li>
   *   <li>{@code maxElementsForPrinting = 1000}</li>
   * </ul>
   */
  public static void resetDefaults() {
    maxLengthForSingleLineDescription = 80;
    maxElementsForPrinting = 1000;
  }

  public static void setMaxLengthForSingleLineDescription(int value) {
    checkArgument(value > 0, "maxLengthForSingleLineDescription must be > 0 but was %s", value);
    maxLengthForSingleLineDescription = value;
  }

  public static int getMaxLengthForSingleLineDescription() {
    return maxLengthForSingleLineDescription;
  }

  public static void setMaxElementsForPrinting(int value) {
    checkArgument(value >= 1, "maxElementsForPrinting must be >= 1, but was %s", value);
    maxElementsForPrinting = value;
  }

  /**
   * Registers new formatter for the given type. All instances of the given type will be formatted with the provided formatter.  
   */
  public static <T> void registerFormatterForType(Class<T> type, Function<T, String> formatter) {
    customFormatterByType.put(type, formatter);
  }

  /**
   * Clear all formatters registered per type with {@link #registerFormatterForType(Class, Function)}.
   */
  public static void removeAllRegisteredFormatters() {
    customFormatterByType.clear();
  }

  /**
   * Returns standard the {@code toString} representation of the given object. It may or not the object's own
   * implementation of {@code toString}.
   * 
   * @param object the given object.
   * @return the {@code toString} representation of the given object.
   */
  @Override
  public String toStringOf(Object object) {
    if (object == null) return null;
    if (hasCustomFormatterFor(object)) return customFormat(object);
    if (object instanceof Calendar) return toStringOf((Calendar) object);
    if (object instanceof Class<?>) return toStringOf((Class<?>) object);
    if (object instanceof Date) return toStringOf((Date) object);
    if (object instanceof AtomicBoolean) return toStringOf((AtomicBoolean) object);
    if (object instanceof AtomicInteger) return toStringOf((AtomicInteger) object);
    if (object instanceof AtomicLong) return toStringOf((AtomicLong) object);
    if (object instanceof AtomicReference) return toStringOf((AtomicReference<?>) object);
    if (object instanceof AtomicMarkableReference) return toStringOf((AtomicMarkableReference<?>) object);
    if (object instanceof AtomicStampedReference) return toStringOf((AtomicStampedReference<?>) object);
    if (object instanceof AtomicIntegerFieldUpdater) return AtomicIntegerFieldUpdater.class.getSimpleName();
    if (object instanceof AtomicLongFieldUpdater) return AtomicLongFieldUpdater.class.getSimpleName();
    if (object instanceof AtomicReferenceFieldUpdater) return AtomicReferenceFieldUpdater.class.getSimpleName();
    if (object instanceof Number) return toStringOf((Number) object);
    if (object instanceof File) return toStringOf((File) object);
    if (object instanceof String) return toStringOf((String) object);
    if (object instanceof Character) return toStringOf((Character) object);
    if (object instanceof Comparator) return toStringOf((Comparator<?>) object);
    if (object instanceof SimpleDateFormat) return toStringOf((SimpleDateFormat) object);
    if (object instanceof PredicateDescription) return toStringOf((PredicateDescription) object);
    if (object instanceof CompletableFuture) return toStringOf((CompletableFuture<?>) object);
    if (isArray(object)) return formatArray(object);
    if (object instanceof Collection<?>) return smartFormat((Collection<?>) object);
    if (object instanceof Map<?, ?>) return toStringOf((Map<?, ?>) object);
    if (object instanceof Tuple) return toStringOf((Tuple) object);
    if (object instanceof MapEntry) return toStringOf((MapEntry<?, ?>) object);
<<<<<<< HEAD
    return object.toString();
  }

  @SuppressWarnings("unchecked")
  protected <T> String customFormat(T object) {
    if (object == null) return null;
    return ((Function<T, String>) customFormatterByType.get(object.getClass())).apply(object);
  }

  protected boolean hasCustomFormatterFor(Object object) {
    if (object == null) return false;
    return customFormatterByType.containsKey(object.getClass());
=======
    if (object instanceof Method) { return ((Method) object).toGenericString(); }
    return object == null ? null : object.toString();
>>>>>>> 9dc7c994
  }

  @Override
  public String unambiguousToStringOf(Object obj) {
    return obj == null ? null
        : String.format("%s (%s@%s)", toStringOf(obj), obj.getClass().getSimpleName(), toHexString(obj.hashCode()));
  }

  protected String toStringOf(Number number) {
    if (number instanceof Float) return toStringOf((Float) number);
    if (number instanceof Long) return toStringOf((Long) number);
    // fallback to default formatting
    return number.toString();
  }

  protected String toStringOf(AtomicBoolean atomicBoolean) {
    return String.format("AtomicBoolean(%s)", atomicBoolean.get());
  }

  protected String toStringOf(AtomicInteger atomicInteger) {
    return String.format("AtomicInteger(%s)", atomicInteger.get());
  }

  protected String toStringOf(AtomicLong atomicLong) {
    return String.format("AtomicLong(%s)", atomicLong.get());
  }

  protected String toStringOf(Comparator<?> comparator) {
    if (!comparator.toString().contains("@")) return quote(comparator.toString());
    String comparatorSimpleClassName = comparator.getClass().getSimpleName();
    if (comparatorSimpleClassName.length() == 0) return quote("anonymous comparator class");
    // if toString has not been redefined, let's use comparator simple class name.
    if (comparator.toString().contains(comparatorSimpleClassName + "@")) return quote(comparatorSimpleClassName);
    return quote(comparator.toString());
  }

  protected String toStringOf(Calendar c) {
    return DateUtil.formatAsDatetime(c);
  }

  protected String toStringOf(Class<?> c) {
    return c.getCanonicalName();
  }

  protected String toStringOf(String s) {
    return concat("\"", s, "\"");
  }

  protected String toStringOf(Character c) {
    return concat("'", c, "'");
  }

  protected String toStringOf(PredicateDescription p) {
    // don't enclose default description with ''
    return p.isDefault() ? String.format("%s", p.description) : String.format("'%s'", p.description);
  }

  protected String toStringOf(Date d) {
    return DateUtil.formatAsDatetimeWithMs(d);
  }

  protected String toStringOf(Float f) {
    return String.format("%sf", f);
  }

  protected String toStringOf(Long l) {
    return String.format("%sL", l);
  }

  protected String toStringOf(File f) {
    return f.getAbsolutePath();
  }

  protected String toStringOf(SimpleDateFormat dateFormat) {
    return dateFormat.toPattern();
  }

  protected String toStringOf(CompletableFuture<?> future) {
    String className = future.getClass().getSimpleName();
    if (!future.isDone()) return concat(className, "[Incomplete]");
    try {
      Object joinResult = future.join();
      // avoid stack overflow error if future join on itself or another future that cycles back to the first
      Object joinResultRepresentation = joinResult instanceof CompletableFuture ? joinResult : toStringOf(joinResult);
      return concat(className, "[Completed: ", joinResultRepresentation, "]");
    } catch (CompletionException e) {
      return concat(className, "[Failed: ", toStringOf(e.getCause()), "]");
    } catch (CancellationException e) {
      return concat(className, "[Cancelled]");
    }
  }

  protected String toStringOf(Tuple tuple) {
    return singleLineFormat(tuple.toList(), TUPLE_START, TUPLE_END);
  }

  protected String toStringOf(MapEntry<?, ?> mapEntry) {
    return String.format("MapEntry[key=%s, value=%s]", toStringOf(mapEntry.key), toStringOf(mapEntry.value));
  }

  protected String toStringOf(Map<?, ?> map) {
    if (map == null) return null;
    Map<?, ?> sortedMap = toSortedMapIfPossible(map);
    Iterator<?> entriesIterator = sortedMap.entrySet().iterator();
    if (!entriesIterator.hasNext()) return "{}";
    StringBuilder builder = new StringBuilder("{");
    int printedElements = 0;
    for (;;) {
      Entry<?, ?> entry = (Entry<?, ?>) entriesIterator.next();
      if (printedElements == maxElementsForPrinting) {
        builder.append(DEFAULT_MAX_ELEMENTS_EXCEEDED);
        return builder.append("}").toString();
      }
      builder.append(format(map, entry.getKey())).append('=').append(format(map, entry.getValue()));
      printedElements++;
      if (!entriesIterator.hasNext()) return builder.append("}").toString();
      builder.append(", ");
    }
  }

  private static Map<?, ?> toSortedMapIfPossible(Map<?, ?> map) {
    try {
      return new TreeMap<>(map);
    } catch (ClassCastException | NullPointerException e) {
      return map;
    }
  }

  private String format(Map<?, ?> map, Object o) {
    return o == map ? "(this Map)" : toStringOf(o);
  }

  protected String toStringOf(AtomicReference<?> atomicReference) {
    return String.format("AtomicReference[%s]", toStringOf(atomicReference.get()));
  }

  protected String toStringOf(AtomicMarkableReference<?> atomicMarkableReference) {
    return String.format("AtomicMarkableReference[marked=%s, reference=%s]", atomicMarkableReference.isMarked(),
                         toStringOf(atomicMarkableReference.getReference()));
  }

  protected String toStringOf(AtomicStampedReference<?> atomicStampedReference) {
    return String.format("AtomicStampedReference[stamp=%s, reference=%s]", atomicStampedReference.getStamp(),
                         toStringOf(atomicStampedReference.getReference()));
  }

  @Override
  public String toString() {
    return this.getClass().getSimpleName();
  }

  /**
   * Returns the {@code String} representation of the given array, or {@code null} if the given object is either
   * {@code null} or not an array. This method supports arrays having other arrays as elements.
   *
   * @param o the object that is expected to be an array.
   * @return the {@code String} representation of the given array.
   */
  protected String formatArray(Object o) {
    if (!isArray(o)) return null;
    return isObjectArray(o) ? smartFormat(this, (Object[]) o) : formatPrimitiveArray(o);
  }

  protected String multiLineFormat(Representation representation, Object[] iterable, Set<Object[]> alreadyFormatted) {
    return format(iterable, ELEMENT_SEPARATOR_WITH_NEWLINE, INDENTATION_AFTER_NEWLINE, alreadyFormatted);
  }

  protected String singleLineFormat(Representation representation, Object[] iterable, String start, String end,
                                    Set<Object[]> alreadyFormatted) {
    return format(iterable, ELEMENT_SEPARATOR, INDENTATION_FOR_SINGLE_LINE, alreadyFormatted);
  }

  protected String smartFormat(Representation representation, Object[] iterable) {
    Set<Object[]> alreadyFormatted = new HashSet<>();
    String singleLineDescription = singleLineFormat(representation, iterable, DEFAULT_START, DEFAULT_END,
                                                    alreadyFormatted);
    return doesDescriptionFitOnSingleLine(singleLineDescription) ? singleLineDescription
        : multiLineFormat(representation, iterable, alreadyFormatted);
  }

  protected String format(Object[] array, String elementSeparator,
                          String indentation, Set<Object[]> alreadyFormatted) {
    if (array == null) return null;
    if (array.length == 0) return DEFAULT_START + DEFAULT_END;
    // iterable has some elements
    StringBuilder desc = new StringBuilder();
    desc.append(DEFAULT_START);
    alreadyFormatted.add(array); // used to avoid infinite recursion when array contains itself
    int i = 0;
    while (true) {
      Object element = array[i];
      // do not indent first element
      if (i != 0) desc.append(indentation);
      if (i == maxElementsForPrinting) {
        desc.append(DEFAULT_MAX_ELEMENTS_EXCEEDED);
        alreadyFormatted.remove(array);
        return desc.append(DEFAULT_END).toString();
      }
      // add element representation
      if (!isArray(element)) desc.append(element == null ? NULL : toStringOf(element));
      else if (isArrayTypePrimitive(element)) desc.append(formatPrimitiveArray(element));
      else if (alreadyFormatted.contains(element)) desc.append("(this array)");
      else desc.append(format((Object[]) element, elementSeparator, indentation, alreadyFormatted));
      // manage end description
      if (i == array.length - 1) {
        alreadyFormatted.remove(array);
        return desc.append(DEFAULT_END).toString();
      }
      // there are still elements to describe
      desc.append(elementSeparator);
      i++;
    }
  }

  protected String formatPrimitiveArray(Object o) {
    if (!isArray(o)) return null;
    if (!isArrayTypePrimitive(o)) throw Arrays.notAnArrayOfPrimitives(o);
    int size = getLength(o);
    if (size == 0) return DEFAULT_START + DEFAULT_END;
    StringBuilder buffer = new StringBuilder();
    buffer.append(DEFAULT_START);
    buffer.append(toStringOf(Array.get(o, 0)));
    for (int i = 1; i < size; i++) {
      buffer.append(ELEMENT_SEPARATOR)
            .append(INDENTATION_FOR_SINGLE_LINE);
      if (i == maxElementsForPrinting) {
        buffer.append(DEFAULT_MAX_ELEMENTS_EXCEEDED);
        break;
      }

      buffer.append(toStringOf(Array.get(o, i)));
    }
    buffer.append(DEFAULT_END);
    return buffer.toString();
  }

  public String format(Iterable<?> iterable, String start, String end, String elementSeparator, String indentation) {
    if (iterable == null) return null;
    Iterator<?> iterator = iterable.iterator();
    if (!iterator.hasNext()) return start + end;
    // iterable has some elements
    StringBuilder desc = new StringBuilder(start);
    boolean firstElement = true;
    int printedElements = 0;
    while (true) {
      Object element = iterator.next();
      // do not indent first element
      if (firstElement) firstElement = false;
      else desc.append(indentation);
      // add element representation
      if (printedElements == maxElementsForPrinting) {
        desc.append(DEFAULT_MAX_ELEMENTS_EXCEEDED);
        return desc.append(end).toString();
      }
      desc.append(element == iterable ? "(this Collection)" : toStringOf(element));
      printedElements++;
      // manage end description
      if (!iterator.hasNext()) return desc.append(end).toString();
      // there are still elements to be describe
      desc.append(elementSeparator);
    }
  }

  protected String multiLineFormat(Iterable<?> iterable) {
    return format(iterable, DEFAULT_START, DEFAULT_END, ELEMENT_SEPARATOR_WITH_NEWLINE, INDENTATION_AFTER_NEWLINE);
  }

  protected String singleLineFormat(Iterable<?> iterable, String start, String end) {
    return format(iterable, start, end, ELEMENT_SEPARATOR, INDENTATION_FOR_SINGLE_LINE);
  }

  /**
   * Returns the {@code String} representation of the given {@code Iterable}, or {@code null} if the given
   * {@code Iterable} is {@code null}.
   * <p>
   * The {@code Iterable} will be formatted to a single line if it does not exceed 100 char, otherwise each elements
   * will be formatted on a new line with 4 space indentation.
   *
   * @param iterable the {@code Iterable} to format.
   * @return the {@code String} representation of the given {@code Iterable}.
   */
  protected String smartFormat(Iterable<?> iterable) {
    String singleLineDescription = singleLineFormat(iterable, DEFAULT_START, DEFAULT_END);
    return doesDescriptionFitOnSingleLine(singleLineDescription) ? singleLineDescription : multiLineFormat(iterable);
  }

  private static boolean doesDescriptionFitOnSingleLine(String singleLineDescription) {
    return singleLineDescription == null || singleLineDescription.length() < maxLengthForSingleLineDescription;
  }

}<|MERGE_RESOLUTION|>--- conflicted
+++ resolved
@@ -168,8 +168,8 @@
     if (object instanceof Map<?, ?>) return toStringOf((Map<?, ?>) object);
     if (object instanceof Tuple) return toStringOf((Tuple) object);
     if (object instanceof MapEntry) return toStringOf((MapEntry<?, ?>) object);
-<<<<<<< HEAD
-    return object.toString();
+    if (object instanceof Method) { return ((Method) object).toGenericString(); }
+    return object == null ? null : object.toString();
   }
 
   @SuppressWarnings("unchecked")
@@ -181,10 +181,6 @@
   protected boolean hasCustomFormatterFor(Object object) {
     if (object == null) return false;
     return customFormatterByType.containsKey(object.getClass());
-=======
-    if (object instanceof Method) { return ((Method) object).toGenericString(); }
-    return object == null ? null : object.toString();
->>>>>>> 9dc7c994
   }
 
   @Override
