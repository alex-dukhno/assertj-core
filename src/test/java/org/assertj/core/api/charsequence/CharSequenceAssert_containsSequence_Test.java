--- conflicted
+++ resolved
@@ -21,15 +21,10 @@
 import org.assertj.core.api.CharSequenceAssertBaseTest;
 
 /**
-<<<<<<< HEAD
- * Tests for <code>{@link CharSequenceAssert#containsSequence(Iterable)}</code>.
- * 
- * @author André Diermann
-=======
  * Tests for <code>{@link CharSequenceAssert#containsSequence(Iterable<CharSequence>)}</code>.
  *
  * @author Billy Yuan
->>>>>>> 0bd42599
+ * @author André Diermann
  */
 public class CharSequenceAssert_containsSequence_Test extends CharSequenceAssertBaseTest {
 
