--- conflicted
+++ resolved
@@ -64,13 +64,8 @@
 
   @Test
   public void should_throw_IllegalArgumentException_when_no_fields_or_properties_are_specified() {
-<<<<<<< HEAD
-    thrown.expect(IllegalArgumentException.class);
+    thrown.expectIllegalArgumentException();
     assertThat(fellowshipOfTheRing).flatExtracting(new String[0]);
-=======
-    thrown.expectIllegalArgumentException();
-    assertThat(fellowshipOfTheRing).flatExtracting();
->>>>>>> 30194f2e
   }
 
   @Test
