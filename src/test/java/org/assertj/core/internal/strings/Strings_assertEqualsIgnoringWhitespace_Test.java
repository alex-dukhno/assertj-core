/**
 * Licensed under the Apache License, Version 2.0 (the "License"); you may not use this file except in compliance with
 * the License. You may obtain a copy of the License at
 *
 * http://www.apache.org/licenses/LICENSE-2.0
 *
 * Unless required by applicable law or agreed to in writing, software distributed under the License is distributed on
 * an "AS IS" BASIS, WITHOUT WARRANTIES OR CONDITIONS OF ANY KIND, either express or implied. See the License for the
 * specific language governing permissions and limitations under the License.
 *
 * Copyright 2012-2015 the original author or authors.
 */
package org.assertj.core.internal.strings;

import static com.tngtech.java.junit.dataprovider.DataProviders.$;
import static com.tngtech.java.junit.dataprovider.DataProviders.$$;
import static org.assertj.core.error.ShouldBeEqualIgnoringWhitespace.shouldBeEqualIgnoringWhitespace;
import static org.assertj.core.test.CharArrays.arrayOf;
import static org.assertj.core.test.ErrorMessages.charSequenceToLookForIsNull;
import static org.assertj.core.test.TestData.someInfo;
import static org.assertj.core.test.TestFailures.failBecauseExpectedAssertionErrorWasNotThrown;
import static org.mockito.Mockito.verify;

import org.assertj.core.api.AssertionInfo;
import org.assertj.core.internal.StringsBaseTest;
import org.junit.Test;
import org.junit.runner.RunWith;

import com.tngtech.java.junit.dataprovider.DataProvider;
import com.tngtech.java.junit.dataprovider.DataProviderRunner;
import com.tngtech.java.junit.dataprovider.UseDataProvider;


/**
 * Tests for <code>{@link org.assertj.core.internal.Strings#assertEqualsIgnoringWhitespace(org.assertj.core.api.AssertionInfo, CharSequence, CharSequence)} </code>.
 *
 * @author Alex Ruiz
 * @author Joel Costigliola
 * @author Alexander Bischof
 * @author Dan Corder
 */
@RunWith(DataProviderRunner.class)
public class Strings_assertEqualsIgnoringWhitespace_Test extends StringsBaseTest {

  @Test
  public void should_fail_if_actual_is_null_and_expected_is_not() {
    AssertionInfo info = someInfo();
    try {
      strings.assertEqualsIgnoringWhitespace(info, null, "Luke");
    } catch (AssertionError e) {
      verifyFailureThrownWhenStringsAreNotEqualIgnoringWhitespace(info, null, "Luke");
      return;
    }
    failBecauseExpectedAssertionErrorWasNotThrown();
  }

  @Test
  public void should_fail_if_actual_is_not_null_and_expected_is_null() {
    thrown.expectNullPointerException(charSequenceToLookForIsNull());
    strings.assertEqualsIgnoringWhitespace(someInfo(), "Luke", null);
  }

  @Test
  public void should_fail_if_both_Strings_are_not_equal_ignoring_whitespace() {
    AssertionInfo info = someInfo();
    try {
      strings.assertEqualsIgnoringWhitespace(info, "Yoda", "Luke");
    } catch (AssertionError e) {
      verifyFailureThrownWhenStringsAreNotEqualIgnoringWhitespace(info, "Yoda", "Luke");
      return;
    }
    failBecauseExpectedAssertionErrorWasNotThrown();
  }

  @Test
  @UseDataProvider("equalIgnoringWhitespaceGenerator")
  public void should_pass_if_both_Strings_are_equal_ignoring_whitespace(String actual, String expected) {
    strings.assertEqualsIgnoringWhitespace(someInfo(), actual, expected);
  }

<<<<<<< HEAD
  @SuppressWarnings("unused")
  private Object equalIgnoringWhitespaceGenerator() {
    // We need to use explicit Object[]s here to stop JUnitParams stripping whitespace
    return new Object[] {
        new Object[] { "my   foo bar", "my foo bar" },
        new Object[] { "  my foo bar  ", "my foo bar" },
        new Object[] { " my\tfoo bar ", " my foo bar" },
        new Object[] { " my foo    bar ", "my foo bar" },
        new Object[] { " my foo    bar ", "  my foo bar   " },
        new Object[] { "       ", " " },
        new Object[] { " my\tfoo bar ", new String(arrayOf(' ', 'm', 'y', ' ', 'f', 'o', 'o', ' ', 'b', 'a', 'r')) },
        new Object[] { " my\tfoo bar ", " my\tfoo bar " },   // same
        new Object[] { null, null },   // null
        new Object[] { " \t \t", " " },
        new Object[] { " abc", "abc " }
    };
=======
  @DataProvider
  public static Object[][] equalIgnoringWhitespaceGenerator() {
    // @format:off
    return $$($("my   foo bar", "my foo bar"),
              $("  my foo bar  ", "my foo bar"),
              $(" my\tfoo bar ", " my foo bar"),
              $(" my foo    bar ", "my foo bar"),
              $(" my foo    bar ", "  my foo bar   "),
              $("       ", " "),
              $(" my\tfoo bar ", new String(arrayOf(' ', 'm', 'y', ' ', 'f', 'o', 'o', ' ', 'b', 'a', 'r'))),
              $(" my\tfoo bar ", " my\tfoo bar "),   // same
              $(null, null),   // null
              $(" \t \t", " "),
              $(" abc", "abc "));
   // @format:on
>>>>>>> e919dd4b
  }

  private void verifyFailureThrownWhenStringsAreNotEqualIgnoringWhitespace(AssertionInfo info, String actual,
                                                                           String expected) {
    verify(failures).failure(info, shouldBeEqualIgnoringWhitespace(actual, expected));
  }
}<|MERGE_RESOLUTION|>--- conflicted
+++ resolved
@@ -78,24 +78,6 @@
     strings.assertEqualsIgnoringWhitespace(someInfo(), actual, expected);
   }
 
-<<<<<<< HEAD
-  @SuppressWarnings("unused")
-  private Object equalIgnoringWhitespaceGenerator() {
-    // We need to use explicit Object[]s here to stop JUnitParams stripping whitespace
-    return new Object[] {
-        new Object[] { "my   foo bar", "my foo bar" },
-        new Object[] { "  my foo bar  ", "my foo bar" },
-        new Object[] { " my\tfoo bar ", " my foo bar" },
-        new Object[] { " my foo    bar ", "my foo bar" },
-        new Object[] { " my foo    bar ", "  my foo bar   " },
-        new Object[] { "       ", " " },
-        new Object[] { " my\tfoo bar ", new String(arrayOf(' ', 'm', 'y', ' ', 'f', 'o', 'o', ' ', 'b', 'a', 'r')) },
-        new Object[] { " my\tfoo bar ", " my\tfoo bar " },   // same
-        new Object[] { null, null },   // null
-        new Object[] { " \t \t", " " },
-        new Object[] { " abc", "abc " }
-    };
-=======
   @DataProvider
   public static Object[][] equalIgnoringWhitespaceGenerator() {
     // @format:off
@@ -111,7 +93,6 @@
               $(" \t \t", " "),
               $(" abc", "abc "));
    // @format:on
->>>>>>> e919dd4b
   }
 
   private void verifyFailureThrownWhenStringsAreNotEqualIgnoringWhitespace(AssertionInfo info, String actual,
